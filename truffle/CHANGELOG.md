# Truffle Changelog

This changelog summarizes major changes between Truffle versions relevant to languages implementors building upon the Truffle framework. The main focus is on APIs exported by Truffle.

## Version 20.0.0
* Add [Layout#dispatch()](https://www.graalvm.org/truffle/javadoc/com/oracle/truffle/api/object/dsl/Layout.html#dispatch--) to be able to generate override of `ObjectType#dispatch()` method in the generated inner \*Type class.
* Deprecated engine options engine.InvalidationReprofileCount and engine.ReplaceReprofileCount. They no longer have any effect. There is no longer reprofiling after compilation. 
* Added [DebuggerSession.{suspend(), suspendAll,resume()}](https://www.graalvm.org/truffle/javadoc/com/oracle/truffle/api/debug/DebuggerSession.html) to allow suspending and resuming threads.
* Add new loop explosion mode [LoopExplosionKind#FULL_UNROLL_UNTIL_RETURN](https://www.graalvm.org/truffle/javadoc/com/oracle/truffle/api/nodes/ExplodeLoop.LoopExplosionKind.html#FULL_UNROLL_UNTIL_RETURN), which can be used to duplicate loop exits during unrolling until function returns.
* The default [LoopExplosionKind](https://www.graalvm.org/truffle/javadoc/com/oracle/truffle/api/nodes/ExplodeLoop.LoopExplosionKind.html) for `@ExplodeLoop` changed from `FULL_UNROLL` to `FULL_UNROLL_UNTIL_RETURN`, which we believe is more intuitive. We recommend reviewing your usages of `@ExplodeLoop`, especially those with `return`, `break` and `try/catch` in the loop body as those might duplicate more code than before.
* The `TruffleCheckNeverPartOfCompilation` option when building a native image is now enabled by default, ensuring `neverPartOfCompilation()` is not reachable for runtime compilation. Use `CompilerDirectives.bailout()` if you want to test when a compilation fails, otherwise avoid `neverPartOfCompilation()` in code reachable for runtime compilation (e.g., by using `@TruffleBoundary`).
* The `DirectoryStream` created by a relative `TruffleFile` passes relative `TruffleFile`s into the `FileVisitor`, even when an explicit [current working directory was set](https://www.graalvm.org/truffle/javadoc/com/oracle/truffle/api/TruffleLanguage.Env.html#setCurrentWorkingDirectory-com.oracle.truffle.api.TruffleFile-).
* Added `DebuggerTester.startExecute()` that allows to execute an arbitrary sequence of commands on the background thread.
* Time specification in `InteropLibrary` relaxed to allow a fixed timezone when no date is present.
* `TruffleLogger.getLogger` throws an `IllegalArgumentException` when given `id` is not a valid language or instrument id.
* [Node#getEncapsulatingSourceSection()](https://www.graalvm.org/truffle/javadoc/com/oracle/truffle/api/nodes/Node.html#getEncapsulatingSourceSection--) is no longer a fast-path method, because `getSourceSection()` is not fast-path.
<<<<<<< HEAD
* The algorithm used to generate a unique [URI](https://www.graalvm.org/truffle/javadoc/com/oracle/truffle/api/source/Source.html#getURI--) for a `Source` built without an `URI` was changed to SHA-256.

=======
* Truffle TCK now checks that instrumentable nodes are not used in the context of a Library.
>>>>>>> cd398af5

## Version 19.3.0
* Added ability to obtain an [Internal Truffle File](https://www.graalvm.org/truffle/javadoc/com/oracle/truffle/api/TruffleLanguage.Env.html#getInternalTruffleFile-java.lang.String-). The internal file is located in the language home directories and it's readable even when IO is not allowed by the Context.
* Deprecated `TruffleLanguage.Env.getTruffleFile` use [getInternalTruffleFile](https://www.graalvm.org/truffle/javadoc/com/oracle/truffle/api/TruffleLanguage.Env.html#getInternalTruffleFile-java.lang.String-) for language standard library files located in language home or [getPublicTruffleFile](https://www.graalvm.org/truffle/javadoc/com/oracle/truffle/api/TruffleLanguage.Env.html#getPublicTruffleFile-java.lang.String-) for user files.
* Added primitive specializations to `CompilerAsserts.partialEvaluationConstant()`.
* Added the new `execute` method to `LoopNode`, which allows loops to return values.
* Added support for temporary [files](https://www.graalvm.org/truffle/javadoc/com/oracle/truffle/api/TruffleLanguage.Env.html#createTempFile-com.oracle.truffle.api.TruffleFile-java.lang.String-java.lang.String-java.nio.file.attribute.FileAttribute...-) and [directories](https://www.graalvm.org/truffle/javadoc/com/oracle/truffle/api/TruffleLanguage.Env.html#createTempDirectory-com.oracle.truffle.api.TruffleFile-java.lang.String-java.nio.file.attribute.FileAttribute...-).
* Threads created by the embedder may now be collected by the GC before they can be [disposed](https://www.graalvm.org/truffle/javadoc/com/oracle/truffle/api/TruffleLanguage.html#disposeThread-C-java.lang.Thread-). If languages hold onto thread objects exposed via `initializeThread` they now need to do so with `WeakReference` to avoid leaking thread instances.
* Support boolean literals in DSL expressions used in [@Specialization](https://www.graalvm.org/truffle/javadoc/com/oracle/truffle/api/dsl/Specialization) and [@Cached](https://www.graalvm.org/truffle/javadoc/com/oracle/truffle/api/dsl/Cached) fields.
* Added standard [block node](https://www.graalvm.org/truffle/javadoc/com/oracle/truffle/api/nodes/BlockNode.html) for language implementations. Using the block node allows the optimizing runtime to split big blocks into multiple compilation units. This optimization may be enabled using `--engine.PartialBlockCompilation` (on by default) and configured using `--engine.PartialBlockCompilationSize` (default 3000).
* Added new experimental inlining heuristic in which inlining budgets are based on Graal IR node counts and not Truffle Node counts. Enable with `-Dgraal.TruffleLanguageAgnosticInlining=true`.
* Deprecated `DynamicObject#isEmpty()`, `DynamicObject#size()`; use `Shape#getPropertyCount()` instead.
* Deprecated `Shape#getPropertyList(Pred)`, `Shape#getKeyList(Pred)`, `Shape#hasTransitionWithKey(Object)`, `Shape.Allocator#locationForValue(Object, EnumSet)` without replacement.
* Added [Scope.Builder#rootInstance(Object)](https://www.graalvm.org/truffle/javadoc/com/oracle/truffle/api/Scope.Builder.html#rootInstance-java.lang.Object-), [Scope#getRootInstance()](https://www.graalvm.org/truffle/javadoc/com/oracle/truffle/api/Scope.html#getRootInstance--) and [DebugScope#getRootInstance()](https://www.graalvm.org/truffle/javadoc/com/oracle/truffle/api/debug/DebugScope.html#getRootInstance--) to provide an instance of guest language representation of the root node (e.g. a guest language function).
* Debugger breakpoints can be restricted to a particular root instance via [Breakpoint.Builder#rootInstance(DebugValue)](https://www.graalvm.org/truffle/javadoc/com/oracle/truffle/api/debug/Breakpoint.Builder.html#rootInstance-com.oracle.truffle.api.debug.DebugValue-) and found later on via [DebugValue#getRootInstanceBreakpoints()](https://www.graalvm.org/truffle/javadoc/com/oracle/truffle/api/debug/DebugValue.html#getRootInstanceBreakpoints--).
* Deprecated `TruffleLanguage.getContextReference()` as this method is inefficient in many situations. The most efficient context lookup can be achieved knowing the current AST in which it is used by calling `Node.lookupContextReference(Class)`.
* Truffle languages and instruments no longer create `META-INF/truffle` files, but generate service implementations for [TruffleLanguage.Provider](https://www.graalvm.org/truffle/javadoc/com/oracle/truffle/api/TruffleLanguage.Provider.html) and [TruffleInstrument.Provider](https://www.graalvm.org/truffle/javadoc/com/oracle/truffle/api/instrumentation/TruffleInstrument.Provider.html) automatically. Recompiling the TruffleLanguage using the Truffle annotation processor automatically migrates the language.
* The Truffle DSL processor jar no longer requires the Truffle API or Graal SDK as a dependency. 
* Added interop messages for guest language exception objects: [InteropLibrary#isException(Object)](https://www.graalvm.org/truffle/javadoc/com/oracle/truffle/api/interop/InteropLibrary.html#isException-java.lang.Object-) and [InteropLibrary#throwException(Object)](https://www.graalvm.org/truffle/javadoc/com/oracle/truffle/api/interop/InteropLibrary.html#throwException-java.lang.Object-).
* [TruffleLanguage.patchContext](https://www.graalvm.org/truffle/javadoc/com/oracle/truffle/api/TruffleLanguage.html#patchContext-C-com.oracle.truffle.api.TruffleLanguage.Env-) is invoked for all languages whose contexts were created during context pre-initialization. Originally the `patchContext`  was invoked only for languages with initialized contexts.

## Version 19.2.0
* Added sub-process output (error output) [redirection into OutputStream](https://www.graalvm.org/truffle/javadoc/org/graalvm/polyglot/io/ProcessHandler.Redirect.html#stream-java.io.OutputStream-).
* Added `RootNode.getQualifiedName()` for a better distinction when printing stack traces. Languages are encouraged to implement it, in case it differs from the root name.
* Added methods to identify date, time, timezone, instant and duration values in `InteropLibrary` and TCK `TypeDescriptor`.
* Added ability to read the default time zone from the language Environment with `Env.getTimeZone()`.
* Deprecated `Env.parse` and added replacement APIs `Env.parseInternal` and `Env.parsePublic`. The new API requires to differentiate between parse calls that were invoked by the guest language user and those which are part of the internal language semantics. The separation avoids accidentally exposing access to internal languages. 
* Deprecated `Env.getLanguages()` and added replacement APIs `Env.getInternalLanguages()` and `Env.getPublicLanguages()`. 
* Added [Source.newBuilder(Source)](https://www.graalvm.org/truffle/javadoc/com/oracle/truffle/api/source/Source.html#newBuilder-com.oracle.truffle.api.source.Source-) that inherits Source properties from an existing Source.
* Added [RootBodyTag](https://www.graalvm.org/truffle/javadoc/com/oracle/truffle/api/instrumentation/StandardTags.RootBodyTag.html).

## Version 19.1.0
* `@GenerateUncached` is now inherited by subclasses.
* `NodeFactory` now supports `getUncachedInstance` that returns the uncached singleton.  
* Introduced Truffle process sandboxing. Added a [TruffleLanguage.Env.newProcessBuilder](https://www.graalvm.org/truffle/javadoc/com/oracle/truffle/api/TruffleLanguage.Env.html#newProcessBuilder-java.lang.String...-) method creating a new [TruffleProcessBuilder](https://www.graalvm.org/truffle/javadoc/com/oracle/truffle/api/io/TruffleProcessBuilder.html) to configure and start a new sub-process.
* Added support for reading environment variables, use [TruffleLanguage.Env.getEnvironment](https://www.graalvm.org/truffle/javadoc/com/oracle/truffle/api/TruffleLanguage.Env.html#getEnvironment--) to obtain process environment variables.
* `NodeFactory` now supports `getUncachedInstance` that returns the uncached singleton. 
* `@GenerateUncached` can now be used in combination with `@NodeChild` if execute signatures for all arguments are present.
* Removed deprecated automatic registration of the language class as a service.
* The [LanguageProvider](https://www.graalvm.org/truffle/javadoc/org/graalvm/polyglot/tck/LanguageProvider.html#createIdentityFunctionSnippet-org.graalvm.polyglot.Context-) can override the default verfication of the TCK `IdentityFunctionTest`.
* Removed deprecated and misspelled method `TruffleStackTrace#getStacktrace`.
* Removed deprecated methods`TruffleStackTraceElement#getStackTrace` and `TruffleStackTraceElement#fillIn` (use methods of `TruffleStackTrace` instead).
* `SlowPathException#fillInStackTrace` is now `final`.
* Added an ability to read a [path separator](https://www.graalvm.org/truffle/javadoc/com/oracle/truffle/api/TruffleLanguage.Env.html#getPathSeparator--) used to separate filenames in a path list.
* `@TruffleBoundary` methods that throw but are not annotated with `@TruffleBoundary(transferToInterpreterOnException=false)` will now transfer to the interpreter only once per `CallTarget` (compilation root).
* Added [TruffleFile.setAttribute](https://www.graalvm.org/truffle/javadoc/com/oracle/truffle/api/TruffleFile.html#setAttribute-com.oracle.truffle.api.TruffleFile.AttributeDescriptor-T-java.nio.file.LinkOption...-) to allow languages to set file attributes.

## Version 19.0.0
* Renamed version 1.0.0 to 19.0.0

## Version 1.0.0 RC15
* This version includes a major revision of the Truffle Interoperability APIs. Most existing APIs for Truffle Interoperability were deprecated. The compatiblity layer may cause significant performance reduction for interoperability calls. 
	* Please see the [Interop Migration Guide](https://github.com/oracle/graal/blob/master/truffle/docs/InteropMigration.md) for an overview and individual `@deprecated` javadoc tags for guidance.
	* Deprecated classes `ForeignAccess`, `Message`, `MessageResolution`, `Resolve` and `KeyInfo`. 
	* The following methods got deprecated:
		* `InteropException.raise`, with libraries there should be no need to convert checked exceptions to runtime exceptions.
		* `TruffleObject.getForeignAccess()`.
	* Introduced new classes: `InteropLibrary` and `InvalidArrayIndexException`.
	* Added `ObjectType.dispatch` to configure the dynamic dispatch and deprecated `ObjectType.getForeignAccessFactory`.
* Added Truffle Library API that allows language implementations to use polymorphic dispatch for receiver types with support for implementation specific caching/profiling with support for uncached dispatch. 
	* Please see the [Truffle Library Tutorial](https://github.com/oracle/graal/blob/master/truffle/docs/TruffleLibraries.md) for further details.
	* Introduced new package: `com.oracle.truffle.api.library`.
* Added `@GenerateUncached` to allow the generation of uncached Truffle DSL nodes accessible via the new static generated method`getUncached()`.
	* Set the default value for @Cached to `"create()"`. This allows `@Cached` to be used without attribute.
	* Added `@Cached(uncached="")` to specify the expression to use for the uncached node.
	* Added `@Cached(allowUncached=true)` to allow the cached expression to be reused as uncached expression. Only necessary if the cached expression is not trivial or there is no `getUncached()` static method in the node.
	* Added `@Cached#parameters` to allow to share the parameter specification for the cached and uncached version of a node.
	* Added `getUncached()` method to the following classes:
        - BranchProfile 
        - ByteValueProfile
        - ConditionProfile
        - DoubleValueProfile
        - FloatValueProfile
        - IntValueProfile 
        - LongValueProfile
        - LoopConditionProfile
        - PrimitiveValueProfile
        - ValueProfile
        - IndirectCallNode
* Truffle DSL can now properly handle checked exceptions in execute methods and specializations.
* Truffle DSL now guarantees to adopt nodes before they are executed in guards. Previously, nodes used in guards were only adopted for their second cached invocation.
* Added `@Cached.Shared` to allow sharing of cached values between specialization and exported Truffle Library methods.
* Added `Node.isAdoptable()` that allows `Node.getParent()` to always remain `null` even if the node is adopted by a parent. This allows to share nodes statically and avoid the memory leak for the parent reference.
* Added `NodeUtil.getCurrentEncapsulatingNode` to access the current encapsulating node in nodes that are not adoptable.
* Added the `Assumption.isValidAssumption` method that allows for simpler checking of assumptions in generated code. 
* Added Truffle DSL option `-Dtruffle.dsl.ignoreCompilerWarnings=true|false`, to ignore Truffle DSL compiler warnings. This is useful and recommended to be used for downstream testing.
* Added `@CachedContext` and `@CachedLanguage` for convenient language and context lookup in specializations or exported methods.
* Added `Node.lookupContextReference(Class)` and `Node.lookupLanguageReference(Class)` that allows for a more convenient lookup.
* Deprecated `RootNode.getLanguage(Class)`, the new language references should be used instead.
* Added `TruffleFile` aware file type detector
    - Added [TruffleFile.FileTypeDetector SPI](https://www.graalvm.org/truffle/javadoc/com/oracle/truffle/api/TruffleFile.FileTypeDetector.html) to detect a file MIME type and a file encoding. A language registering `FileTypeDetector` has to support all the MIME types recognized by the registered detector.
    - Added [TruffleFile.getMimeType method](https://www.graalvm.org/truffle/javadoc/com/oracle/truffle/api/TruffleFile.html#getMimeType--) to obtain a `TruffleFile` MIME type.
    - Added a possibility to set an [encoding in SourceBuilder](https://www.graalvm.org/truffle/javadoc/com/oracle/truffle/api/source/Source.SourceBuilder.html#encoding-java.nio.charset.Charset-)
    - The [Source builders](https://www.graalvm.org/truffle/javadoc/com/oracle/truffle/api/source/Source.html) are sandboxed for files and file URLs.
    - Removed usage of NIO `FileTypeDetector` for MIME type detection, language implementations have to migrate to `TruffleFile.FileTypeDetector`.
* TruffleFile's paths from image building time are translated in image execution time into new paths using Context's FileSystem. The absolute paths pointing to files in language homes in image generation time are resolved using image execution time language homes.
* Added [Env.isPolylgotAccessAllowed()](https://www.graalvm.org/truffle/javadoc/com/oracle/truffle/api/TruffleLanguage.Env.html#isPolyglotAccessAllowed--) to check whether polyglot access (e.g. access to polyglot builtins) is allowed.
* The methods `Env.getPolyglotBindings()` and `Env.importSymbol` and `Env.exportSymbol` now throw a `SecurityException` if polyglot access not allowed.
* Added `DebugValue.isNull()` to check for null values, `DebugValue.execute()` to be able to execute values and `DebugValue.asString()` to get the String from String values.
* Added the [TruffleFile.getAttribute](https://www.graalvm.org/truffle/javadoc/com/oracle/truffle/api/TruffleFile.html#getAttribute-com.oracle.truffle.api.TruffleFile.AttributeDescriptor-java.nio.file.LinkOption...-) method to read a single file's attribute and [TruffleFile.getAttributes] (https://www.graalvm.org/truffle/javadoc/com/oracle/truffle/api/TruffleFile.html#getAttributes-java.util.Collection-java.nio.file.LinkOption...-) method to read file's attributes as a bulk operation.

## Version 1.0.0 RC14
* Removed some deprecated elements:
    - EventBinding.getFilter
    - TruffleLanguage ParsingRequest.getFrame and ParsingRequest.getLocation
    - LoopCountReceiver
    - EventContext.parseInContext
    - NativeLibraryDescriptor.getBindings
    - Instrumenter.attachFactory and Instrumenter.attachListener
    - SuppressFBWarnings
    - TruffleBoundary.throwsControlFlowException
    - DebuggerTester.startEval
    - ExactMath.exact methods
    - TruffleInstrument.toString
    - TruffleInstrument.findMetaObject
    - TruffleInstrument.findSourceLocation
    - constructor of JSONStringBuilder
    - constructor of JSONHelper
    - constructor of CompilerDirectives
    - constructor of ExactMath
    - constructor of Truffle
    - constructor of NodeUtil
    - TruffleException.isTimeout
    - TruffleGraphBuilderPlugins.registerUnsafeLoadStorePlugins
    - TypedObject
    - Node.getLanguage
    - TVMCI.findLanguageClass
    - ExecutionContext and RootNode.getExecutionContext
    - FrameAccess.NONE
    - RootNode.setCalltarget
    - DirectCallNode.call and IndirectCallNode.call
    - FrameInstance.getFrame
    - Node.getAtomicLock
    - ExplodeLoop.merge
    - AcceptMessage
    - RootNode.reportLoopCount
    - GraalTruffleRuntime.getQueuedCallTargets
    - PrimitiveValueProfile.exactCompare
    - BranchProfile.isVisited
    - DebugStackFrame.iterator and DebugStackFrame.getValue
* The [@Option](http://www.graalvm.org/truffle/javadoc/com/oracle/truffle/api/Option.html) annotation can now specify the [stability](https://www.graalvm.org/truffle/javadoc/org/graalvm/options/OptionStability.html) of an option.
* Fixed the case of the method [`TruffleStackTrace.getStacktrace`](https://www.graalvm.org/truffle/javadoc/com/oracle/truffle/api/TruffleStackTrace.html#getStacktrace-java.lang.Throwable-) to `TruffleStackTrace.getStackTrace`.
* Added a getter for [name separator](https://www.graalvm.org/truffle/javadoc/com/oracle/truffle/api/TruffleLanguage.Env.html#getFileNameSeparator--) used by `TruffleFile`'s paths.
* Added support for receiver object in a frame's Scope: [Scope.Builder receiver(String, Object)](https://www.graalvm.org/truffle/javadoc/com/oracle/truffle/api/Scope.Builder.html#receiver-java.lang.String-java.lang.Object-), [Scope.getReceiver()](https://www.graalvm.org/truffle/javadoc/com/oracle/truffle/api/Scope.html#getReceiver--), [Scope.getReceiverName()](https://www.graalvm.org/truffle/javadoc/com/oracle/truffle/api/Scope.html#getReceiverName--) and [DebugScope.getReceiver()](https://www.graalvm.org/truffle/javadoc/com/oracle/truffle/api/debug/DebugScope.html#getReceiver--).
* Added [engine bound TruffleLogger for instruments](file:///Users/tom/Projects/graal/tzezula/graal/truffle/javadoc/com/oracle/truffle/api/instrumentation/TruffleInstrument.Env.html#getLogger-java.lang.String-). The engine bound logger can be used by threads executing without any context.

## Version 1.0.0 RC13
* Added [Debugger.getSessionCount()](https://www.graalvm.org/truffle/javadoc/com/oracle/truffle/api/debug/Debugger.html#getSessionCount--) to return the number of active debugger sessions.
* The [TruffleFile.getName()](https://www.graalvm.org/truffle/javadoc/com/oracle/truffle/api/TruffleFile.html#getName--) returns `null` for root directory.
* `TruffleLanguage` can [register additional services](https://www.graalvm.org/truffle/javadoc/com/oracle/truffle/api/TruffleLanguage.Env.html#registerService-java.lang.Object-). This change also deprecates the automatic registration of the language class as a service.
* Enabled the [experimental monomorphization heuristic](https://github.com/oracle/graal/blob/master/truffle/docs/splitting/) as default. Old heuristic still available as legacy, but will be removed soon.
* Added [TypeDescriptor.instantiable(instanceType, vararg, parameterTypes)](https://www.graalvm.org/truffle/javadoc/org/graalvm/polyglot/tck/TypeDescriptor.html#instantiable-org.graalvm.polyglot.tck.TypeDescriptor-boolean-org.graalvm.polyglot.tck.TypeDescriptor...-) into TCK to support instantiable types.
* The name of an [@Option](http://www.graalvm.org/truffle/javadoc/com/oracle/truffle/api/Option.html) can now start with a lowercase letter.
* Allowed navigation from host class to host symbol (companion object for static members) via the synthetic member `"static"`.
* Moved `getStackTrace` and `fillIn` from [TruffleStackTraceElement](https://www.graalvm.org/truffle/javadoc/com/oracle/truffle/api/TruffleStackTraceElement.html) to [TruffleStackTrace](https://www.graalvm.org/truffle/javadoc/com/oracle/truffle/api/TruffleStackTrace.html).




## Version 1.0.0 RC12
* Fixed: [Env.asHostException()](https://www.graalvm.org/truffle/javadoc/com/oracle/truffle/api/TruffleLanguage.Env.html#asHostException-java.lang.Throwable-) should throw an `IllegalArgumentException` if the provided value is not a host exception.
* Changed host exceptions' [getExceptionObject()](https://www.graalvm.org/truffle/javadoc/com/oracle/truffle/api/TruffleException.html#getExceptionObject--) to return the original host exception object.

## Version 1.0.0 RC11
* `Source` can be created from a relative `TruffleFile`.
* `Source` can be created without content using `Source.CONTENT_NONE` constant.
* `SourceSection` can be created from line/column information by [Source.createSection(startLine,startColumn,endLine,endColumn)](http://www.graalvm.org/truffle/javadoc/com/oracle/truffle/api/source/Source.html#createSection-int-int-int-int-).
* Added [SourceSection.hasLines()](http://www.graalvm.org/truffle/javadoc/com/oracle/truffle/api/source/SourceSection.html#hasLines--), [SourceSection.hasColumns()](http://www.graalvm.org/truffle/javadoc/com/oracle/truffle/api/source/SourceSection.html#hasColumns--) and [SourceSection.hasCharIndex()](http://www.graalvm.org/truffle/javadoc/com/oracle/truffle/api/source/SourceSection.html#hasCharIndex--) to distinguish which positions are defined and which are not.
* `DebuggerSession` [accepts source-path](http://www.graalvm.org/truffle/javadoc/com/oracle/truffle/api/debug/DebuggerSession.html#setSourcePath-java.lang.Iterable-) for source [resolution](http://www.graalvm.org/truffle/javadoc/com/oracle/truffle/api/debug/DebuggerSession.html#resolveSource-com.oracle.truffle.api.source.Source-).
* Added Java interop support for string to primitive type conversion.

## Version 1.0.0 RC10
* Added support for setting current working directory for TruffleFiles, see [Env.setCurrentWorkingDirectory](http://www.graalvm.org/truffle/javadoc/com/oracle/truffle/api/TruffleLanguage.Env.html#setCurrentWorkingDirectory-com.oracle.truffle.api.TruffleFile-)
* Removed deprecated `TruffleLanguage.Env.newSourceBuilder`.
* Added `TruffleLanguage.Env.isPreInitialization` method to determine whether the context is being pre-initialized.
* Added `ArrayUtils` API providing additional array and/or string operations that may be intrinsified by the compiler.
* Added a possibility to obtain a [relative URI](http://www.graalvm.org/truffle/javadoc/com/oracle/truffle/api/TruffleFile.html#toRelativeUri--) for a relative `TruffleFile`.
* Added `ForeignAccess.createAccess` method taking a [supplier of language check node](http://www.graalvm.org/truffle/javadoc/com/oracle/truffle/api/interop/ForeignAccess.html#createAccess-com.oracle.truffle.api.interop.ForeignAccess.StandardFactory-java.util.function.Supplier-), deprecated the `ForeignAccess.create` method with languageCheck `RootNode` parameter.

## Version 1.0.0 RC9

* Added support for setting the `ThreadGroup` and `stackSize` on truffle thread creation in `TruffleLanguage.Env.createThread`.
* Added `Instrumenter.lookupExecutionEventNode()` to find an execution event node inserted at the node's location by an event binding.
* Added `SourceElement.ROOT` and `StepConfig.suspendAnchors()` to tune debugger stepping.
* Added `KeyInfo.READ_SIDE_EFFECTS` and `KeyInfo.WRITE_SIDE_EFFECTS` to inform about side-effects of READ/WRITE messages.
* Added `DebugValue.hasReadSideEffects()` and `DebugValue.hasWriteSideEffects()` to test for side-effects of reading or writing the value.

## Version 1.0.0 RC8

* Added `SuspendedEvent.setReturnValue` to change the return value of the currently executed source location.
* Deprecated `FrameSlot#getIndex` without replacement.
* Added `TruffleInstrument.Env.startServer()` to get a virtual message-based server provided via `MessageTransport` service.
* Added `TruffleFile.relativize`, `TruffleFile.startsWith`, `TruffleFile.endsWith`, `TruffleFile.createLink`,  `TruffleFile.createSymbolicLink`, `TruffleFile.getOwner`, `TruffleFile.getGroup`, `TruffleFile.newDirectoryStream`, `TruffleFile.visit`, `TruffleFile.copy` methods.

## Version 1.0.0 RC7

* Truffle was relicensed from GPLv2 with CPE to Universal Permissive License (UPL).
* Made all Truffle DSL annotations retention policy CLASS instead of RUNTIME. Reflecting DSL annotations at runtime is no longer possible. It is recommended to use `@Introspectable` instead.

* Removed deprecated FrameDescriptor#shallowCopy (deprecated since 1.0.0 RC3).
* Removed deprecated FrameSlot#getFrameDescriptor (deprecated since 1.0.0 RC3).

## Version 1.0.0 RC6

* Added support for byte based sources:
	* Byte based sources may be constructed using a `ByteSequence` or from a `TruffleFile` or `URL`. Whether sources are interpreted as character or byte based sources depends on the specified language.
	* `Source.hasBytes()` and `Source.hasCharacters()` may be used to find out whether a source is character or byte based.
	* Added `Source.getBytes()` to access the contents of byte based sources.
	* `TruffleLanguage.Registration.mimeType` is now deprecated in favor of `TruffleLanguage.Registration.byteMimeTypes` and `TruffleLanguage.Registration.characterMimeTypes`.
	* Added `TruffleLanguage.Registration.defaultMimeType` to define a default MIME type. This is mandatory if a language specifies more than one MIME type.
* `TruffleLanguage.Registration.id()` is now mandatory for all languages and reserved language ids will now be checked by the annotation processor.
* Deprecated Source builders and aligned them with polyglot source builders.
	* e.g. `Source.newBuilder("chars").name("name").language("language").build()` can be translated to `Source.newBuilder("language", "chars", "name").build()`
	* This is a preparation step for removing Truffle source APIs in favor of polyglot Source APIs in a future release.
* Deprecated `Source.getInputStream()`. Use `Source.getCharacters()` or `Source.getBytes()` instead.
* Deprecated `TruffleLanguage.Env.newSourceBuilder(String, TruffleFile)`. Use  `Source.newBuilder(String, TruffleFile)` instead.
* Added `Source.findLanguage` and `Source.findMimeType` to resolve languages and MIME types.
* The method `Source.getMimeType()` might now return `null`. Source builders now support `null` values for `mimeType(String)`.
* A `null` source name will no longer lead to an error but will be translated to `Unnamed`.
* Added `TruffleFile.normalize` to allow explicit normalization of `TruffleFile` paths. `TruffleFile` is no longer normalized by default.
* Added `Message#EXECUTE`, `Message#INVOKE`, `Message#NEW`.
* Deprecated `Message#createExecute(int)`, `Message#createInvoke(int)`, `Message#createNew(int)` as the arity argument is no longer needed. Jackpot rules available (run `mx jackpot --apply`).
* Removed APIs for deprecated packages: `com.oracle.truffle.api.vm`, `com.oracle.truffle.api.metadata`, `com.oracle.truffle.api.interop.java`
* Removed deprecated class `TruffleTCK`.
* Debugger API methods now throw [DebugException](http://www.graalvm.org/truffle/javadoc/com/oracle/truffle/api/debug/DebugException.html) on language failures.
* Deprecated API methods that use `java.beans` package in [AllocationReporter](http://www.graalvm.org/truffle/javadoc/com/oracle/truffle/api/instrumentation/AllocationReporter.html) and [Debugger](http://www.graalvm.org/truffle/javadoc/com/oracle/truffle/api/debug/Debugger.html). New add/remove listener methods were introduced as a replacement.
* [FrameDescriptor](http://www.graalvm.org/truffle/javadoc/com/oracle/truffle/api/frame/FrameDescriptor.html) no longer shares a lock with a RootNode.

## Version 1.0.0 RC5

* Added `TruffleLanguage.Env.isHostFunction`.
* Added Java interop support for converting executable values to legacy functional interfaces without a `@FunctionalInterface` annotation.
* Added `TruffleLogger.getLogger(String)` to obtain the root loger of a language or instrument.
* Introduced per language [context policy](http://www.graalvm.org/truffle/javadoc/com/oracle/truffle/api/TruffleLanguage.ContextPolicy.html). Languages are encouraged to configure the most permissive policy that they can support.
* Added `TruffleLanguage.areOptionsCompatible` to allow customization of the context policy based on options.
* Changed default context policy from SHARED to EXCLUSIVE, i.e. there is one exclusive language instance per polyglot or inner context by default. This can be configured by the language
using the [context policy](http://www.graalvm.org/truffle/javadoc/com/oracle/truffle/api/TruffleLanguage.ContextPolicy.html).
* TruffleInstrument.Env.lookup(LanguagInfo, Class) now requires to be entered in a context for the current thread.
* Removed deprecated FindContextNode (deprecated since 0.25).
* All languages now need to have a public zero argument constructor. Using a static singleton field is no longer supported.
* Renamed and changed the return value of the method for TruffleLanguage.initializeMultiContext to TruffleLanguage.initializeMultipleContexts. The original method remains but is now deprecated.
* Added [SourceSectionFilter#includes](http://www.graalvm.org/truffle/javadoc/com/oracle/truffle/api/instrumentation/SourceSectionFilter.html#includes-com.oracle.truffle.api.nodes.Node-)
* Deprecating `FrameSlot#getKind` and `FrameSlot#setKind` in favor of `FrameDescriptor#getFrameSlotKind` and `FrameDescriptor#setFrameSlotKind`.
* The `FrameDescriptor` is now thread-safe from the moment it is first passed to a RootNode constructor.
  * The list returned by [FrameDescriptor#getSlots](http://www.graalvm.org/truffle/javadoc/com/oracle/truffle/api/frame/FrameDescriptor.html#getSlots--) no longer reflects future changes in the FrameDescriptor. This is an incompatible change.
  * The set returned by [FrameDescriptor#getIdentifiers](http://www.graalvm.org/truffle/javadoc/com/oracle/truffle/api/frame/FrameDescriptor.html#getIdentifiers--) no longer reflects future changes in the FrameDescriptor. This is an incompatible change.
* Added [LanguageInfo#isInteractive](http://www.graalvm.org/truffle/javadoc/com/oracle/truffle/api/nodes/LanguageInfo.html#isInteractive--)
* Added [DebugStackFrame#getLanguage](http://www.graalvm.org/truffle/javadoc/com/oracle/truffle/api/debug/DebugStackFrame.html#getLanguage--)

## Version 1.0.0 RC3

* Removed deprecated ResultVerifier.getDefaultResultVerfier.
* Deprecated `com.oracle.truffle.api.frame.FrameDescriptor.shallowCopy` and `com.oracle.truffle.api.frame.FrameSlot.getFrameDescriptor`
* Added [DebugValue#set](http://www.graalvm.org/truffle/javadoc/com/oracle/truffle/api/debug/DebugValue.html#set-java.lang.Object-) to set primitive values to a debug value.
* Added support for [logging](http://www.graalvm.org/truffle/javadoc/com/oracle/truffle/api/TruffleLogger.html) in Truffle languages and instruments.

## Version 1.0.0 RC2

* Added notification when [multiple language contexts](http://www.graalvm.org/truffle/javadoc/com/oracle/truffle/api/TruffleLanguage.html#initializeMultiContext--) were created for a language instance. Allows languages to invalidate assumptions only valid with a single context. Returning true also allows to enable caching of ASTs per language and not only per context.
* Added [asBoxedGuestValue](http://www.graalvm.org/truffle/javadoc/com/oracle/truffle/api/TruffleLanguage.Env.html#asBoxedGuestValue-java.lang.Object-) method that allows to expose host members for primitive interop values.
* Added default value `"inherit"` to [TruffleLanguage.Registration#version](http://www.graalvm.org/truffle/javadoc/com/oracle/truffle/api/TruffleLanguage.Registration.html#version--) which makes the language to inherit version from [Engine#getVersion](http://www.graalvm.org/truffle/javadoc/org/graalvm/polyglot/Engine.html#getVersion--).
* Changed default value of [TruffleInstrument.Registration#version](http://www.graalvm.org/truffle/javadoc/com/oracle/truffle/api/TruffleInstrument.Registration.html#version--) from `""` to `"inherit"` which makes the instrument to inherit version from [Engine#getVersion](http://www.graalvm.org/truffle/javadoc/org/graalvm/polyglot/Engine.html#getVersion--). An instrument previously not specifying any version will newly get version from Engine.
* Added new annotation @IncomingConverter and @OutgoingConverter to declare methods for [generated wrappers](http://www.graalvm.org/truffle/javadoc/com/oracle/truffle/api/instrumentation/GenerateWrapper.html) that allow to convert values when they are exposed to or introduced by the instrumentation framework.
* The documentation of [FrameDescriptor#getSize](http://www.graalvm.org/truffle/javadoc/com/oracle/truffle/api/frame/FrameDescriptor.html#getSize--) clarifies that it returns the size of an array which is needed for storing all the slots in it using their `FrameSlot#getIndex()` as a position in the array. (The number may be bigger than the number of slots, if some slots are removed.)
* Added an `InstrumentExceptionsAreThrown` engine option to propagate exceptions thrown by instruments.
* Added [Instrumenter.visitLoadedSourceSections](http://www.graalvm.org/truffle/javadoc/com/oracle/truffle/api/instrumentation/Instrumenter.html#visitLoadedSourceSections-com.oracle.truffle.api.instrumentation.SourceSectionFilter-com.oracle.truffle.api.instrumentation.LoadSourceSectionListener-) to be notified about loaded source sections that corresponds to a filter.
* Added [DebugValue#canExecute](http://www.graalvm.org/truffle/javadoc/com/oracle/truffle/api/debug/DebugValue.html#canExecute--) to distinguish executable values and [DebugValue#getProperty](http://www.graalvm.org/truffle/javadoc/com/oracle/truffle/api/debug/DebugValue.html#getProperty-java.lang.String-) to get a property value by its name.
* Removed deprecated `TruffleLanguage.Env.lookupSymbol` method.
* All Truffle source objects are now automatically weakly internalized when created using the source builder. The source builder will now return the same instance for every source where it was previously just equal.
* Added `Source.Builder.cached(boolean)` and `Source.isCached()` to configure caching behavior by source.
* Removed deprecated `Source.getCode()` and `SourceSection.getCode`.

## Version 1.0.0 RC1

* As announced in 0.27 all classes in package com.oracle.truffle.api.vm are now deprecated.
	* Deprecated all classes in com.oracle.truffle.api.vm. Replacements can be found in the org.graalvm.polyglot package.
	* Deprecated all classes in com.oracle.truffle.api.interop.java. Replacements for embedders can be found in org.graalvm.polyglot. Replacements for language implementations can be found in TruffleLanguage.Env. See deprecated documentation on the individual methods for details.
	* Deprecated TruffleTCK. Use the [new TCK](https://github.com/oracle/graal/blob/master/truffle/docs/TCK.md) instead.
	* Deprecated Debugger#find(PolyglotEngine)
	* Added Debugger#find(TruffleInstrument.Env) and Debugger#find(Engine)
* Added [FileSystem](http://www.graalvm.org/truffle/javadoc/org/graalvm/polyglot/io/FileSystem.html) SPI to allow embedder to virtualize TruffleLanguage Input/Output operations.
* Added [EventContext.lookupExecutionEventNodes](http://www.graalvm.org/truffle/javadoc/com/oracle/truffle/api/instrumentation/EventContext.html#lookupExecutionEventNodes-java.util.Collection-) to lookup all execution event nodes created by the bindings at the source location.
* Added `TruffleLanguage#getLanguageHome` to return the language directory in the GraalVM distribution or the location of the language Jar file.
* Added [TryBlockTag](http://www.graalvm.org/truffle/javadoc/com/oracle/truffle/api/instrumentation/StandardTags.TryBlockTag.html) as a new standard tag to mark program locations to be considered as try blocks, that are followed by a catch.
* Added [DebugException](http://www.graalvm.org/truffle/javadoc/com/oracle/truffle/api/debug/DebugException.html), debugger methods that execute guest language code throws that exception and it's possible to [create exception breakpoints](http://www.graalvm.org/truffle/javadoc/com/oracle/truffle/api/debug/Breakpoint.html#newExceptionBuilder-boolean-boolean-) that suspend when guest language exception occurs.
* Added [DebugStackTraceElement](http://www.graalvm.org/truffle/javadoc/com/oracle/truffle/api/debug/DebugStackTraceElement.html) as a representation of exception stack trace.
* Added [Breakpoint.Kind](http://www.graalvm.org/truffle/javadoc/com/oracle/truffle/api/debug/Breakpoint.Kind.html) to distinguish different breakpoint kinds.
* Added [ResultVerifier.getDefaultResultVerifier](http://www.graalvm.org/truffle/javadoc/org/graalvm/polyglot/tck/ResultVerifier.html#getDefaultResultVerifier--).
* Added [addToHostClassPath](http://www.graalvm.org/truffle/javadoc/com/oracle/truffle/api/TruffleLanguage.Env.html#addToHostClassPath-com.oracle.truffle.api.TruffleFile-) method that can be used to allow guest language users to add to the host class path.
* Added new permission TruffleLanguage.Env#isNativeAccessAllowed to control access to the Truffle NFI.
* Changed default permissions in language launchers to full access. The embedding API still defaults to restricted access.
* Added [TruffleInstrument.onFinalize](http://www.graalvm.org/truffle/javadoc/com/oracle/truffle/api/instrumentation/TruffleInstrument.html#onFinalize-com.oracle.truffle.api.instrumentation.TruffleInstrument.Env-) that can be overridden to be notified about closing of Engine, while still having access to other instruments.
* Deprecated `TraceASTJSON` option and related APIs.

## Version 0.33

* This release contains major changes to the instrumentation framework.
	* Deprecated @[Instrumentable](http://www.graalvm.org/truffle/javadoc/com/oracle/truffle/api/instrumentation/Instrumentable.html) and replaced it with [InstrumentableNode](http://www.graalvm.org/truffle/javadoc/com/oracle/truffle/api/instrumentation/InstrumentableNode.html). Please see [InstrumentableNode](http://www.graalvm.org/truffle/javadoc/com/oracle/truffle/api/instrumentation/InstrumentableNode.html) on how to specify instrumentable nodes in 0.32.
	* Added @[GenerateWrapper](http://www.graalvm.org/truffle/javadoc/com/oracle/truffle/api/instrumentation/GenerateWrapper.html) for automatic wrapper generation.
	* Added a [standard expression tag](http://www.graalvm.org/truffle/javadoc/com/oracle/truffle/api/instrumentation/StandardTags.ExpressionTag.html), that allows languages to expose expressions for tools to use.
	* Added the ability to listen to [input values](http://www.graalvm.org/truffle/javadoc/com/oracle/truffle/api/instrumentation/ExecutionEventNode.html#onInputValue-com.oracle.truffle.api.frame.VirtualFrame-com.oracle.truffle.api.instrumentation.EventContext-int-java.lang.Object-) of instrumentable child nodes by specifying [input filters](http://www.graalvm.org/truffle/javadoc/com/oracle/truffle/api/instrumentation/Instrumenter.html#attachExecutionEventFactory-com.oracle.truffle.api.instrumentation.SourceSectionFilter-com.oracle.truffle.api.instrumentation.SourceSectionFilter-T-).
	* Added the the ability to [save](http://www.graalvm.org/truffle/javadoc/com/oracle/truffle/api/instrumentation/ExecutionEventNode.html#saveInputValue-com.oracle.truffle.api.frame.VirtualFrame-int-java.lang.Object-) and [load](http://www.graalvm.org/truffle/javadoc/com/oracle/truffle/api/instrumentation/ExecutionEventNode.html#getSavedInputValues-com.oracle.truffle.api.frame.VirtualFrame-) instrumentable child input values in ExecutionEventNode subclasses.
	* Renamed Instrumenter#attachListener/Factory to Instrumenter#attachExecutionEventListener/Factory. (jackpot rule available)
	* Automatic instrumentation [wrapper generation](http://www.graalvm.org/truffle/javadoc/com/oracle/truffle/api/instrumentation/GenerateWrpper.html) now delegates non execute abstract methods to the delegate node.
	* Added a [Tag](http://www.graalvm.org/truffle/javadoc/com/oracle/truffle/api/instrumentation/Tag.html) base class now required to be used by all tags.
	* Added [tag identifiers](http://www.graalvm.org/truffle/javadoc/com/oracle/truffle/api/instrumentation/Tag.Identifier.html) to allow the [lookup](http://www.graalvm.org/truffle/javadoc/com/oracle/truffle/api/instrumentation/Tag.html#findProvidedTag-com.oracle.truffle.api.nodes.LanguageInfo-java.lang.String-) of language specific tags in tools without compile time dependency to the languguage.
	* Added assertions to verify that instrumentable nodes that are annotated with a standard tag return a source section if their root node returns a source section.
	* Added assertions to verify that execution events always return interop values.
	* Added the ability for instrumentable nodes to a expose a [node object](http://www.graalvm.org/truffle/javadoc/com/oracle/truffle/api//instrumentation/InstrumentableNode.html#getNodeObject--). This object is intended to contain language specific properties of the node.
* Added expression-stepping into debugger APIs. To support debugging of both statements and expressions, following changes were made:
	* Added [SourceElement](http://www.graalvm.org/truffle/javadoc/com/oracle/truffle/api/debug/SourceElement.html) enum to provide a list of source syntax elements known to the debugger.
	* Added [StepConfig](http://www.graalvm.org/truffle/javadoc/com/oracle/truffle/api/debug/StepConfig.html) class to represent a debugger step configuration.
	* Added [Debugger.startSession()](http://www.graalvm.org/truffle/javadoc/com/oracle/truffle/api/debug/Debugger.html#startSession-com.oracle.truffle.api.debug.SuspendedCallback-com.oracle.truffle.api.debug.SourceElement...-) accepting a list of source elments to enable stepping on them.
	* Added [Breakpoint.Builder.sourceElements](http://www.graalvm.org/truffle/javadoc/com/oracle/truffle/api/debug/Breakpoint.Builder.html#sourceElements-com.oracle.truffle.api.debug.SourceElement...-) to specify which source elements will the breakpoint adhere to.
	* Added [SuspendedEvent.getInputValues](http://www.graalvm.org/truffle/javadoc/com/oracle/truffle/api/debug/SuspendedEvent.html#getInputValues--) to get possible input values of the current source element.
	* Removed deprecated methods on [SuspendedEvent](http://www.graalvm.org/truffle/javadoc/com/oracle/truffle/api/debug/SuspendedEvent.html).
* Added column filters on [SourceSectionFilter.Builder](http://www.graalvm.org/truffle/javadoc/com/oracle/truffle/api/instrumentation/SourceSectionFilter.Builder.html) and [Breakpoint.Builder](http://www.graalvm.org/truffle/javadoc/com/oracle/truffle/api/debug/Breakpoint.Builder.html).
* Added [Instrumenter.attachExecuteSourceListener](http://www.graalvm.org/truffle/javadoc/com/oracle/truffle/api/instrumentation/Instrumenter.html#attachExecuteSourceListener-com.oracle.truffle.api.instrumentation.SourceFilter-T-boolean-) to be able to [listen](http://www.graalvm.org/truffle/javadoc/com/oracle/truffle/api/instrumentation/ExecuteSourceListener.html) on [source execution events](http://www.graalvm.org/truffle/javadoc/javadoc/com/oracle/truffle/api/instrumentation/ExecuteSourceEvent.html).
* Added [InstrumentableNode.findNearestNodeAt](http://www.graalvm.org/truffle/javadoc/com/oracle/truffle/api/instrumentation/InstrumentableNode.html#findNearestNodeAt-int-java.util.Set-) to be able to find the nearest tagged node to the given source character index. This is used to auto-correct breakpoint locations.
* Added [Breakpoint.ResolveListener](http://www.graalvm.org/truffle/javadoc/com/oracle/truffle/api/debug/Breakpoint.ResolveListener.html) to listen on breakpoint location resolution. Breakpoints are now resolved after the source is to be executed for the first time and breakpoint location is adjusted to match the nearest instrumentable node.
* Added new DSL annotation @[Executed](http://www.graalvm.org/truffle/javadoc/com/oracle/truffle/api/dsl/Executed.html) that allows to manually specify executed node fields.
* The Truffle Node traversal order was slightly changed to always respect field declaration order (super class before sub class).
* The [Assumption](http://www.graalvm.org/truffle/javadoc/com/oracle/truffle/api/Assumption.html) interface has an additional override for the `invalidate` method to provide a message for debugging purposes.
* Deprecated `KeyInfo.Builder`. Use bitwise constants in the KeyInfo class instead. Introduced new flag KeyInfo.INSERTABLE to indicate that a key can be inserted at a particular location, but it does not yet exist.
* Deprecated `TruffleLanguage#getLanguageGlobal`, implement [top scopes](http://www.graalvm.org/truffle/javadoc/com/oracle/truffle/api/instrumentation/TruffleInstrument.Env.html#findTopScopes-java.lang.String-) instead.
* Deprecated `TruffleLanguage#findExportedSymbol`, use the [polyglot bindings](http://www.graalvm.org/truffle/javadoc/com/oracle/truffle/api/TruffleLanguage.Env.html#getPolyglotBindings--) TruffleLanguage.Env for exporting symbols into the polyglot scope explicitely. The polyglot scope no longer supports implicit exports, they should be exposed using [top scopes](http://www.graalvm.org/truffle/javadoc/com/oracle/truffle/api/instrumentation/TruffleInstrument.Env.html#findTopScopes-java.lang.String-) instead.
* Remove deprecated `TruffleInstrument#describeOptions` and TruffleLanguage#describeOptions
* Remove deprecated `TruffleLanguage.Env#lookupSymbol` without replacement.
* Remove deprecated `TruffleLanguage.Env#importSymbols`, use the polyglot bindings instead.
* Removed deprecated APIs and public debug classes in truffle.api.object and truffle.object packages, respectively.
* Removed internal truffle.object package from javadoc.
* Added the compiler directive [castExact](http://www.graalvm.org/truffle/javadoc/com/oracle/truffle/api/CompilerDirectives.html#castExact-java.lang.Object-java.lang.Class-).
* Added skipped exception types: `IndexOutOfBoundsException`, `BufferOverflowException`, and `BufferUnderflowException`.
* Introduced support for the experimental automated monomorphization feature:
    * The [Node.reportPolymorphicSpecialize](http://www.graalvm.org/truffle/javadoc/com/oracle/truffle/api/nodes/Node.html#reportPolymorphicSpecialize) method which notifies the runtime that a node has specialized to a more polymorphic state.
    * The [ReportPolymorphism](http://www.graalvm.org/truffle/javadoc/com/oracle/truffle/api/dsl/ReportPolymorphism.html) and [ReportPolymorphism.Exclude](http://www.graalvm.org/truffle/javadoc/com/oracle/truffle/api/dsl/ReportPolymorphism.Exclude.html) annotations which the DSL uses to generate (or not generate) calls to [Node.reportPolymorphicSpecialize](http://www.graalvm.org/truffle/javadoc/com/oracle/truffle/api/nodes/Node.html#reportPolymorphicSpecialize--).
* Added `TruffleException.getSourceLocation()` for syntax errors which don't have a `Node`.
* Changed member lookup on `Class` host objects (as obtained by e.g. `obj.getClass()`) to expose `Class` instance members, while `TruffleLanguage.Env.lookupHostSymbol(String)` returns a companion object providing the static members of the class and serving as a constructor.



## Version 0.32

* Added [SuspendAnchor](http://www.graalvm.org/truffle/javadoc/com/oracle/truffle/api/debug/SuspendAnchor.html) enum class that describes where, within a guest language source section, the suspend position is and [Breakpoint.Builder.suspendAnchor()](http://www.graalvm.org/truffle/javadoc/com/oracle/truffle/api/debug/Breakpoint.Builder.html#suspendAnchor-com.oracle.truffle.api.debug.SuspendAnchor-) to be able to break before or after the source section.
* Deprecated `SuspendedEvent.isHaltedBefore()`, [SuspendedEvent.getSuspendAnchor()](http://www.graalvm.org/truffle/javadoc/com/oracle/truffle/api/debug/SuspendedEvent.html#getSuspendAnchor--) is to be used instead.
* Added new interop message [REMOVE](http://www.graalvm.org/truffle/javadoc/com/oracle/truffle/api/interop/Message.html#REMOVE) with the appropriate foreign access methods [ForeignAccess.sendRemove](http://www.graalvm.org/truffle/javadoc/com/oracle/truffle/api/interop/ForeignAccess.html#sendRemove-com.oracle.truffle.api.nodes.Node-com.oracle.truffle.api.interop.TruffleObject-java.lang.Object-) and [KeyInfo.isRemovable flag](http://www.graalvm.org/truffle/javadoc/com/oracle/truffle/api/interop/KeyInfo.html#isRemovable-int-).
* Added [SourceFilter](http://www.graalvm.org/truffle/javadoc/com/oracle/truffle/api/instrumentation/SourceFilter.html) for source-only based filtering in instrumentation.
* Changed semantics of [UnexpectedResultException](http://www.graalvm.org/truffle/javadoc/com/oracle/truffle/api/nodes/UnexpectedResultException.html) when used in [Specialization#rewriteOn](http://www.graalvm.org/truffle/javadoc/com/oracle/truffle/api/dsl/Specialization.html#rewriteOn--) to indicate that a result is already available and no other specialization methods need to be invoked in Truffle DSL.

## Version 0.31

* Removed deprecated `com.oracle.truffle.api.source.LineLocation` class.
* Added `RootNode#isCaptureFramesForTrace()` to allow subclasses to configure capturing of frames in `TruffleException` instances and `TruffleStackTraceElement#getFrame()` to access the captured frames.
* [MaterializedFrame](http://www.graalvm.org/truffle/javadoc/com/oracle/truffle/api/frame/MaterializedFrame.html) changed to extend [VirtualFrame](http://www.graalvm.org/truffle/javadoc/com/oracle/truffle/api/frame/VirtualFrame.html), to be able to call methods taking `VirtualFrame` from behind Truffle boundary.
* Added [ExecutableNode](http://www.graalvm.org/truffle/javadoc/com/oracle/truffle/api/nodes/ExecutableNode.html), [TruffleLanguage.parse(InlineParsingRequest)](http://www.graalvm.org/truffle/javadoc/com/oracle/truffle/api/TruffleLanguage.html#parse-com.oracle.truffle.api.TruffleLanguage.InlineParsingRequest-) and [TruffleInstrument.Env.parseInline](http://www.graalvm.org/truffle/javadoc/com/oracle/truffle/api/instrumentation/TruffleInstrument.Env.html#parseInline-com.oracle.truffle.api.source.Source-com.oracle.truffle.api.nodes.Node-com.oracle.truffle.api.frame.MaterializedFrame-) to parse an inline code snippet at the provided location and produce an AST fragment that can be executed using frames valid at the provided location. `ParsingRequest.getLocation()` and `ParsingRequest.getFrame()` methods were deprecated in favor of `InlineParsingRequest`, `EventContext.parseInContext()` was deprecated in favor of `TruffleInstrument.Env.parseInline()`.
* [RootNode](http://www.graalvm.org/truffle/javadoc/com/oracle/truffle/api/nodes/RootNode.html) now extends [ExecutableNode](http://www.graalvm.org/truffle/javadoc/com/oracle/truffle/api/nodes/ExecutableNode.html).
* Removed deprecated methods `TruffleLanguage.parse(Source, Node, String...)` and `TruffleLanguage.evalInContext(Source, Node, MaterializedFrame)` and constructor `RootNode(Class, SourceSection, FrameDescriptor)`.
* Java Interop now wraps exceptions thrown by Java method invocations in host exceptions.
* Added [JavaInterop.isHostException](http://www.graalvm.org/truffle/javadoc/com/oracle/truffle/api/interop/java/JavaInterop.html#isHostException-java.lang.Throwable-) and [JavaInterop.asHostException](http://www.graalvm.org/truffle/javadoc/com/oracle/truffle/api/interop/java/JavaInterop.html#asHostException-java.lang.Throwable-) to identify and unwrap host exceptions, respectively.
* Added support for `TruffleLanguage` context pre-initialization in the native image. To support context pre-initialization a language has to implement the [patchContext](http://www.graalvm.org/truffle/javadoc/com/oracle/truffle/api/TruffleLanguage#patchContext-C-com.oracle.truffle.api.TruffleLanguage.Env-) method.
* The profiler infrastructure (`CPUSampler`, `CPUTracer` and `MemoryTracer`) moved to a new tools suite.
* Added [LanguageInfo.isInternal](http://www.graalvm.org/truffle/javadoc/com/oracle/truffle/api/nodes/LanguageInfo.html#isInternal--)
* Removed special Java interop support for `java.util.Map`.
* Added a mechanism to unwind execution nodes in instrumentation by [EventContext.createUnwind](http://www.graalvm.org/truffle/javadoc/com/oracle/truffle/api/instrumentation/EventContext.html#createUnwind-java.lang.Object-), [ExecutionEventListener.onUnwind](http://www.graalvm.org/truffle/javadoc/com/oracle/truffle/api/instrumentation/ExecutionEventListener.html#onUnwind-com.oracle.truffle.api.instrumentation.EventContext-com.oracle.truffle.api.frame.VirtualFrame-java.lang.Object-), [ExecutionEventNode.onUnwind](http://www.graalvm.org/truffle/javadoc/com/oracle/truffle/api/instrumentation/ExecutionEventNode.html#onUnwind-com.oracle.truffle.api.frame.VirtualFrame-java.lang.Object-) and [ProbeNode.onReturnExceptionalOrUnwind](http://www.graalvm.org/truffle/javadoc/com/oracle/truffle/api/instrumentation/ProbeNode.html#onReturnExceptionalOrUnwind-com.oracle.truffle.api.frame.VirtualFrame-java.lang.Throwable-boolean-). [ProbeNode.UNWIND_ACTION_REENTER](http://www.graalvm.org/truffle/javadoc/com/oracle/truffle/api/instrumentation/ProbeNode.html#UNWIND_ACTION_REENTER) constant added.
* Deprecated `ProbeNode.onReturnExceptional()` in favor of `ProbeNode.onReturnExceptionalOrUnwind()`.
* The wrapper node specification has changed, see [ProbeNode](http://www.graalvm.org/truffle/javadoc/com/oracle/truffle/api/instrumentation/ProbeNode.html). If the annotation processor is used (`@Instrumentable` annotation) then just a recompile is required. Manually written wrappers need to be updated.
* Added [SuspendedEvent.prepareUnwindFrame](http://www.graalvm.org/truffle/javadoc/com/oracle/truffle/api/debug/SuspendedEvent.html#prepareUnwindFrame-com.oracle.truffle.api.debug.DebugStackFrame-) to unwind frame(s) during debugging.
* Added [DebuggerTester](http://www.graalvm.org/truffle/javadoc/com/oracle/truffle/api/debug/DebuggerTester.html#DebuggerTester-org.graalvm.polyglot.Context.Builder-) constructor that takes `Context.Builder`.
* Removed deprecated [DebuggerTester](http://www.graalvm.org/truffle/javadoc/com/oracle/truffle/api/debug/DebuggerTester.html) constructor that takes the legacy `PolyglotEngine.Builder`.
* Removed deprecated methods in `JavaInterop`: `isNull`, `isArray`, `isBoxed`, `unbox`, `getKeyInfo`.
* Disallowed `null` as `FrameSlot` identifier.
* Removed deprecated `FrameSlot` constructor and `FrameDescriptor.create` methods.
* Changed the behavior of exception handling (TruffleException) to capture stack frames lazily

## Version 0.30

* Truffle languages are being [finalized](http://www.graalvm.org/truffle/javadoc/com/oracle/truffle/api/TruffleLanguage##finalizeContext-C-) before disposal. This allows languages to run code with all languages still in a valid state. It is no longer allowed to access other languages during language disposal.
* Truffle languages can now declare dependent languages. This allows to take influence on the disposal order.
* All classes of the [com.oracle.truffle.api.metadata](http://www.graalvm.org/truffle/javadoc/com/oracle/truffle/api/metadata/package-summary.html) package were deprecated. As a replacement use [Scope](http://www.graalvm.org/truffle/javadoc/com/oracle/truffle/api/Scope.html), [TruffleLanguage.findLocalScopes](http://www.graalvm.org/truffle/javadoc/com/oracle/truffle/api/TruffleLanguage.html#findLocalScopes-C-com.oracle.truffle.api.nodes.Node-com.oracle.truffle.api.frame.Frame-) and [TruffleInstrument.Env.findLocalScopes](http://www.graalvm.org/truffle/javadoc/com/oracle/truffle/api/instrumentation/TruffleInstrument.Env.html#findLocalScopes-com.oracle.truffle.api.nodes.Node-com.oracle.truffle.api.frame.Frame-) instead.
* Added the ability to access [top scopes](http://www.graalvm.org/truffle/javadoc/com/oracle/truffle/api/instrumentation/TruffleInstrument.Env.html#findTopScopes-java.lang.String-) of languages and [exported symbols](http://www.graalvm.org/truffle/javadoc/com/oracle/truffle/api/instrumentation/TruffleInstrument.Env.html#getExportedSymbols--) of the polyglot scope using the instrumentation API.
* Added the ability to access [top scopes](http://www.graalvm.org/truffle/javadoc/com/oracle/truffle/api/debug/DebuggerSession.html#getTopScope-java.lang.String-) and [exported symbols](http://www.graalvm.org/truffle/javadoc/com/oracle/truffle/api/debug/DebuggerSession.html#getExportedSymbols--) using the debugger API.
* Added the [and](graal/truffle/javadoc/com/oracle/truffle/api/instrumentation/SourceSectionFilter.Builder.html#and-com.oracle.truffle.api.instrumentation.SourceSectionFilter-) method to the [SourceSectionFilter Builder](http://www.graalvm.org/truffle/javadoc/com/oracle/truffle/api/instrumentation/SourceSectionFilter.Builder.html) which allows composing filters.
* Added the new profiler infrastructure, including the [CPU sampler](http://www.graalvm.org/truffle/javadoc/com/oracle/truffle/tools/profiler/CPUSampler.html), [CPU tracer](http://www.graalvm.org/truffle/javadoc/com/oracle/truffle/tools/profiler/CPUTracer.html) and an experimental [Memory tracer](http://www.graalvm.org/truffle/javadoc/com/oracle/truffle/tools/profiler/MemoryTracer.html).
* Added a new [TCK SPI](https://github.com/graalvm/graal/blob/master/truffle/docs/TCK.md) based on the org.graalvm.polyglot API to test a language inter-operability. To test the language inter-operability implement the [LanguageProvider](http://www.graalvm.org/truffle/javadoc/org/graalvm/polyglot/tck/LanguageProvider.html).
* Removed all deprecated API in com.oracle.truffle.api.dsl.
* New interop messages [HAS_KEYS](http://www.graalvm.org/truffle/javadoc/com/oracle/truffle/api/interop/Message.html#HAS_KEYS) and [IS_INSTANTIABLE](http://www.graalvm.org/truffle/javadoc/com/oracle/truffle/api/interop/Message.html#IS_INSTANTIABLE) added, with the appropriate foreign access methods [ForeignAccess.sendHasKeys](http://www.graalvm.org/truffle/javadoc/com/oracle/truffle/api/interop/ForeignAccess.html#sendHasKeys-com.oracle.truffle.api.nodes.Node-com.oracle.truffle.api.interop.TruffleObject-) and [ForeignAccess.sendIsInstantiable](http://www.graalvm.org/truffle/javadoc/com/oracle/truffle/api/interop/ForeignAccess.html#sendIsInstantiable-com.oracle.truffle.api.nodes.Node-com.oracle.truffle.api.interop.TruffleObject-).
* New interop foreign access factory [ForeignAccess.StandardFactory](http://www.graalvm.org/truffle/javadoc/com/oracle/truffle/api/interop/ForeignAccess.StandardFactory.html) replaces the version-specific factories, the deprecated ForeignAccess.Factory10 and ForeignAccess.Factory18 were removed, ForeignAccess.Factory26 was deprecated.
* [@MessageResolution](http://www.graalvm.org/truffle/javadoc/com/oracle/truffle/api/interop/MessageResolution.html) automatically applies default value to boolean HAS/IS messages depending on presence of message handlers of corresponding messages.
* Added instrumentation API for listening on contexts and threads changes: [Instrumenter.attachContextsListener](http://www.graalvm.org/truffle/javadoc/com/oracle/truffle/api/instrumentation/Instrumenter.html#attachContextsListener-T-boolean-), [ContextsListener](http://www.graalvm.org/truffle/javadoc/com/oracle/truffle/api/instrumentation/ContextsListener.html), [Instrumenter.attachThreadsListener](http://www.graalvm.org/truffle/javadoc/com/oracle/truffle/api/instrumentation/Instrumenter.html#attachThreadsListener-T-boolean-) and [ThreadsListener](http://www.graalvm.org/truffle/javadoc/com/oracle/truffle/api/instrumentation/ThreadsListener.html).
* Added debugger representation of a context [DebugContext](http://www.graalvm.org/truffle/javadoc/com/oracle/truffle/api/debug/DebugContext.html) and API for listening on contexts and threads changes: [DebuggerSession.setContextsListener](http://www.graalvm.org/truffle/javadoc/com/oracle/truffle/api/debug/DebuggerSession.html#setContextsListener-com.oracle.truffle.api.debug.DebugContextsListener-boolean-), [DebugContextsListener](http://www.graalvm.org/truffle/javadoc/com/oracle/truffle/api/debug/DebugContextsListener.html), [DebuggerSession.setThreadsListener](http://www.graalvm.org/truffle/javadoc/com/oracle/truffle/api/debug/DebuggerSession.html#setThreadsListener-com.oracle.truffle.api.debug.DebugThreadsListener-boolean-) and [DebugThreadsListener](http://www.graalvm.org/truffle/javadoc/com/oracle/truffle/api/debug/DebugThreadsListener.html).
* Added [TruffleContext.getParent](http://www.graalvm.org/truffle/javadoc/com/oracle/truffle/api/TruffleContext.html#getParent--) to provide the hierarchy of inner contexts.
* Added [TruffleLanguage.Env.getContext](http://www.graalvm.org/truffle/javadoc/com/oracle/truffle/api/TruffleLanguage.Env.html#getContext--) for use by language implementations to obtain the environment's polyglot context.

## Version 0.29

* [SourceSectionFilter.Builder.includeInternal](http://www.graalvm.org/truffle/javadoc/com/oracle/truffle/api/instrumentation/SourceSectionFilter.Builder.html#includeInternal-boolean-) added to be able to exclude internal code from instrumentation.
* Debugger step filtering is extended with [include of internal code](http://www.graalvm.org/truffle/javadoc/com/oracle/truffle/api/debug/SuspensionFilter.Builder.html#includeInternal-boolean-) and [source filter](http://www.graalvm.org/truffle/javadoc/com/oracle/truffle/api/debug/SuspensionFilter.Builder.html#sourceIs-java.util.function.Predicate-). By default, debugger now does not step into internal code, unless a step filter that is set to include internal code is applied.
* [DebugScope.getSourceSection](http://www.graalvm.org/truffle/javadoc/com/oracle/truffle/api/debug/DebugScope.html#getSourceSection--) added to provide source section of a scope.

## Version 0.28
4-Oct-2017

* Truffle languages may support [access](http://www.graalvm.org/truffle/javadoc/com/oracle/truffle/api/TruffleLanguage.html#isThreadAccessAllowed-java.lang.Thread-boolean-) to contexts from multiple threads at the same time. By default the language supports only single-threaded access.
* Languages now need to use the language environment to [create](http://www.graalvm.org/truffle/javadoc/com/oracle/truffle/api/TruffleLanguage.Env.html#createThread-java.lang.Runnable-) new threads for a context. Creating Threads using the java.lang.Thread constructor is no longer allowed and will be blocked in the next release.
* Added `JavaInterop.isJavaObject(Object)` method overload.
* Deprecated helper methods in `JavaInterop`: `isNull`, `isArray`, `isBoxed`, `unbox`, `getKeyInfo`. [ForeignAccess](http://www.graalvm.org/truffle/javadoc/com/oracle/truffle/api/interop/ForeignAccess.html) already provides equivalent methods: `sendIsNull`, `sendIsArray`, `sendIsBoxed`, `sendUnbox`, `sendKeyInfo`, respectively.
* Deprecated all String based API in Source and SourceSection and replaced it with CharSequence based APIs. Automated migration with Jackpot rules is available (run `mx jackpot --apply`).
* Added [Source.Builder.language](http://www.graalvm.org/truffle/javadoc/com/oracle/truffle/api/source/Source.Builder.html#language-java.lang.String-) and [Source.getLanguage](http://www.graalvm.org/truffle/javadoc/com/oracle/truffle/api/source/Source.html#getLanguage--) to be able to set/get source langauge in addition to MIME type.
* Added the [inCompilationRoot](http://www.graalvm.org/truffle/javadoc/com/oracle/truffle/api/CompilerDirectives.html#inCompilationRoot--) compiler directive.
* Deprecated TruffleBoundary#throwsControlFlowException and introduced TruffleBoundary#transferToInterpreterOnException.

## Version 0.27
16-Aug-2017

* The Truffle API now depends on the Graal SDK jar to also be on the classpath.
* Added an implementation of org.graalvm.polyglot API in Truffle.
* API classes in com.oracle.truffe.api.vm package will soon be deprecated. Use the org.graalvm.polyglot API instead.
* Added [SourceSectionFilter.Builder](http://www.graalvm.org/truffle/javadoc/com/oracle/truffle/api/instrumentation/SourceSectionFilter.Builderhtml).`rootNameIs(Predicate<String>)` to filter for source sections based on the name of the RootNode.
* Added [AllocationReporter](http://www.graalvm.org/truffle/javadoc/com/oracle/truffle/api/instrumentation/AllocationReporter.html) as a service for guest languages to report allocation of guest language values.
* Added [Instrumenter.attachAllocationListener](http://www.graalvm.org/truffle/javadoc/com/oracle/truffle/api/instrumentation/Instrumenter.html#attachAllocationListener-com.oracle.truffle.api.instrumentation.AllocationEventFilter-T-), [AllocationEventFilter](http://www.graalvm.org/truffle/javadoc/com/oracle/truffle/api/instrumentation/AllocationEventFilter.html), [AllocationListener](http://www.graalvm.org/truffle/javadoc/com/oracle/truffle/api/instrumentation/AllocationListener.html) and [AllocationEvent](http://www.graalvm.org/truffle/javadoc/com/oracle/truffle/api/instrumentation/AllocationEvent.html) for profilers to be able to track creation and size of guest language values.
* Added [RootNode.getCurrentContext](http://www.graalvm.org/truffle/javadoc/com/oracle/truffle/api/nodes/RootNode.html), [TruffleLanguage.getCurrentLanguage(Class)](http://www.graalvm.org/truffle/javadoc/com/oracle/truffle/api/TruffleLanguage.html), [TruffleLanguage.getCurrentContext(Class)](http://www.graalvm.org/truffle/javadoc/com/oracle/truffle/api/TruffleLanguage.html) to allow static lookups of the language and context.
* Added an id property to [TruffleLanguage.Registration](http://www.graalvm.org/truffle/javadoc/com/oracle/truffle/api/TruffleLanguage.Registration#id) to specify a unique identifier for each language. If not specified getName().toLowerCase() will be used. The registration id will be mandatory in future releases.
* Added an internal property to [TruffleLanguage.Registration](http://www.graalvm.org/truffle/javadoc/com/oracle/truffle/api/TruffleLanguage.Registration#internal) to specify whether a language is intended for internal use only. For example the Truffle Native Function Interface is a language that should be used from other languages only.
* Added an internal property to [TruffleInstrument.Registration](http://www.graalvm.org/truffle/javadoc/com/oracle/truffle/api/instrumentation/TruffleInstrument.Registration#internal) to specify whether a internal is intended for internal use by other instruments or languages only.
* Added the ability to describe options for languages and instruments using [TruffleLanguage.getOptionDescriptors()](http://www.graalvm.org/truffle/javadoc/com/oracle/truffle/api/TruffleLanguage.html) and [TruffleInstrument.getOptionDescriptors](http://www.graalvm.org/truffle/javadoc/com/oracle/truffle/api/instrumentation/TruffleInstrument.html). User provided options are available to the language using TruffleLanguage.Env.getOptions() and TruffleInstrument.Env.getOptions().
* Added JavaInterop.isJavaObject(TruffleObject) and JavaInterop.asJavaObject(TruffleObject) to check and convert back to host language object from a TruffleObject.
* Added [TruffleException](http://www.graalvm.org/truffle/javadoc/com/oracle/truffle/api/TruffleException.html) to allow languages to throw standardized error information.
* [Guest language stack traces](http://www.graalvm.org/truffle/javadoc/com/oracle/truffle/api/TruffleStackTraceElement.html) are now collected automatically for each exception thrown and passed through a CallTarget.
* Added RootNode.isInternal to indicate if a RootNode is considered internal and should not be shown to the guest language programmer.
* Added TruffleLanguage.lookupSymbol to be implemented by languages to support language agnostic lookups in the top-most scope.
* Added TruffleLanguage.Env.getApplicationArguments() to access application arguments specified by the user.
* Added [@Option](http://www.graalvm.org/truffle/javadoc/com/oracle/truffle/api/Option.html) annotation to allow simple declaration of options in TruffleLanguage or TruffleInstrument subclasses.
* Added [TruffleLanguage.RunWithPolyglotRule](http://www.graalvm.org/truffle/javadoc/com/oracle/truffle/tck/TruffleRunner.RunWithPolyglotRule.html) JUnit rule to allow running unit tests in the context of a polyglot engine.
* Added implementationName property to [TruffleLanguage.Registration](http://www.graalvm.org/truffle/javadoc/com/oracle/truffle/api/TruffleLanguage.Registration#implementationName) to specify a human readable name of the language implementation name.
* Added TruffleLanguage.Env.lookupSymbol(String) to be used by other languages to support language lookups in their top-most scope.
* Added TruffleLanguage.Env.lookupHostSymbol(String) to be used by other languages to support language lookups from the host language.
* Added TruffleLanguage.Env.isHostLookupAllowed() to find out whether host lookup is generally allowed.
* Added Node#notifyInserted(Node) to notify the instrumentation framework about changes in the AST after the first execution.
* Added TruffleLanguage.Env.newContextBuilder() that allows guest languages to create inner language contexts/environments by returning TruffleContext instances.
* Added a concept of breakpoints shared accross sessions, associated with Debugger instance: [Debugger.install](http://www.graalvm.org/truffle/javadoc/com/oracle/truffle/api/debug/Debugger.html#install-com.oracle.truffle.api.debug.Breakpoint-), [Debugger.getBreakpoints](http://www.graalvm.org/truffle/javadoc/com/oracle/truffle/api/debug/Debugger.html#getBreakpoints--) and a possibility to listen on breakpoints changes: [Debugger.PROPERTY_BREAKPOINTS](http://www.graalvm.org/truffle/javadoc/com/oracle/truffle/api/debug/Debugger.html#PROPERTY_BREAKPOINTS), [Debugger.addPropertyChangeListener](http://www.graalvm.org/truffle/javadoc/com/oracle/truffle/api/debug/Debugger.html#addPropertyChangeListener-java.beans.PropertyChangeListener-) and [Debugger.removePropertyChangeListener](http://www.graalvm.org/truffle/javadoc/com/oracle/truffle/api/debug/Debugger.html#removePropertyChangeListener-java.beans.PropertyChangeListener-). [Breakpoint.isModifiable](http://www.graalvm.org/truffle/javadoc/com/oracle/truffle/api/debug/Breakpoint.html#isModifiable--) added to be able to distinguish the shared read-only copy of installed Breakpoints.
* [TruffleInstrument.Env.getLanguages()](http://www.graalvm.org/truffle/javadoc/com/oracle/truffle/api/instrumentation/TruffleInstrument.Env.html#getLanguages--) returns languages by their IDs instead of MIME types when the new polyglot API is used.
* Deprecated [ExactMath.addExact(int, int)](http://www.graalvm.org/truffle/javadoc/com/oracle/truffle/api/ExactMath.html#addExact-int-int-), [ExactMath.addExact(long, long)](http://www.graalvm.org/truffle/javadoc/com/oracle/truffle/api/ExactMath.html#addExact-long-long-), [ExactMath.subtractExact(int, int)](http://www.graalvm.org/truffle/javadoc/com/oracle/truffle/api/ExactMath.html#subtractExact-int-int-), [ExactMath.subtractExact(long, long)](http://www.graalvm.org/truffle/javadoc/com/oracle/truffle/api/ExactMath.html#subtractExact-long-long-), [ExactMath.multiplyExact(int, int)](http://www.graalvm.org/truffle/javadoc/com/oracle/truffle/api/ExactMath.html#multiplyExact-int-int-), [ExactMath.multiplyExact(long, long)](http://www.graalvm.org/truffle/javadoc/com/oracle/truffle/api/ExactMath.html#multiplyExact-long-long-). Users can replace these with java.lang.Math utilities of same method names.

## Version 0.26
18-May-2017

* Language can provide additional services and instruments can [look them up](http://www.graalvm.org/truffle/javadoc/com/oracle/truffle/api/instrumentation/TruffleInstrument.Env.html#lookup).
* Renamed `DebugValue.isWriteable` to [DebugValue.isWritable](http://www.graalvm.org/truffle/javadoc/com/oracle/truffle/api/debug/DebugValue.html#isWritable--) to fix spelling.
* [Breakpoint.setCondition](http://www.graalvm.org/truffle/javadoc/com/oracle/truffle/api/debug/Breakpoint.html#setCondition-java.lang.String-) does not throw the IOException any more.
* Added new message [Message.KEY_INFO](http://www.graalvm.org/truffle/javadoc/com/oracle/truffle/api/interop/Message.html#KEY_INFO), and an argument to [Message.KEYS](http://www.graalvm.org/truffle/javadoc/com/oracle/truffle/api/interop/Message.html#KEYS) specifying whether internal keys should be provided. The appropriate foreign access [ForeignAccess.sendKeyInfo](http://www.graalvm.org/truffle/javadoc/com/oracle/truffle/api/interop/ForeignAccess.html#sendKeyInfo-com.oracle.truffle.api.nodes.Node-com.oracle.truffle.api.interop.TruffleObject-java.lang.Object-), [ForeignAccess.sendKeys](http://www.graalvm.org/truffle/javadoc/com/oracle/truffle/api/interop/ForeignAccess.html#sendKeys-com.oracle.truffle.api.nodes.Node-com.oracle.truffle.api.interop.TruffleObject-boolean-) and a new factory [ForeignAccess.Factory26](http://www.graalvm.org/truffle/javadoc/com/oracle/truffle/api/interop/ForeignAccess.Factory26.html).
* A new [KeyInfo](http://www.graalvm.org/truffle/javadoc/com/oracle/truffle/api/interop/KeyInfo.html) utility class added to help with dealing with bit flags.
* Added new Java interop utility methods: [JavaInterop.getKeyInfo](http://www.graalvm.org/truffle/javadoc/com/oracle/truffle/api/interop/java/JavaInterop.html#getKeyInfo-com.oracle.truffle.api.interop.TruffleObject-java.lang.Object-) and [JavaInterop.getMapView](http://www.graalvm.org/truffle/javadoc/com/oracle/truffle/api/interop/java/JavaInterop.html#getMapView-java.util.Map-boolean-).
* Added [metadata](http://www.graalvm.org/truffle/javadoc/com/oracle/truffle/api/metadata/package-summary.html) package, intended for APIs related to guest language structure and consumed by tools.
* Added [ScopeProvider](http://www.graalvm.org/truffle/javadoc/com/oracle/truffle/api/metadata/ScopeProvider.html) to provide a hierarchy of scopes enclosing the given node. The scopes are expected to contain variables valid at the associated node.
* Added [Scope](http://www.graalvm.org/truffle/javadoc/com/oracle/truffle/api/metadata/Scope.html) for instruments to get a list of scopes enclosing the given node. The scopes contain variables valid at the provided node.
* Added [DebugScope](http://www.graalvm.org/truffle/javadoc/com/oracle/truffle/api/debug/DebugScope.html), [DebugStackFrame.getScope](http://www.graalvm.org/truffle/javadoc/com/oracle/truffle/api/debug/DebugStackFrame.html#getScope--) and [DebugValue.getScope](http://www.graalvm.org/truffle/javadoc/com/oracle/truffle/api/debug/DebugValue.html#getScope--) to allow debuggers to retrieve the scope information and associated variables.
* Deprecated [DebugStackFrame.iterator](http://www.graalvm.org/truffle/javadoc/com/oracle/truffle/api/debug/DebugStackFrame.html) and [DebugStackFrame.getValue](http://www.graalvm.org/truffle/javadoc/com/oracle/truffle/api/debug/DebugStackFrame.html), [DebugStackFrame.getScope](http://www.graalvm.org/truffle/javadoc/com/oracle/truffle/api/debug/DebugStackFrame.html#getScope--) is to be used instead.
* Added [Cached.dimensions()](http://www.graalvm.org/truffle/javadoc/com/oracle/truffle/api/dsl/Cached.html) to specify compilation finalness of cached arrays.
* [SuspendedEvent.prepareStepOut](http://www.graalvm.org/truffle/javadoc/com/oracle/truffle/api/debug/SuspendedEvent.html#prepareStepOut-int-) has a `stepCount` argument for consistency with other prepare methods. The no-argument method is deprecated.
* Multiple calls to `SuspendedEvent.prepare*()` methods accumulate the requests to create a composed action. This allows creation of debugging meta-actions.
* [JavaInterop.toJavaClass](http://www.graalvm.org/truffle/javadoc/com/oracle/truffle/api/interop/java/JavaInterop.html#toJavaClass) can find proper Java class for a wrapped object
* Added environment methods TruffleLanguage.Env.getLanguages(), TruffleLanguage.Env.getInstruments(), TruffleInstrument.Env.getLanguages(), TruffleInstrument.Env.getInstruments() that allows languages or instruments to inspect some basic information about other installed languages or instruments.
* Added lookup methods TruffleLanguage.Env.lookup(LanguageInfo, Class), TruffleLanguage.Env.lookup(InstrumentInfo, Class), TruffleInstrument.Env.lookup(LanguageInfo, Class) and TruffleInstrument.Env.lookup(InstrumentInfo, Class) that allows the exchange of services between instruments and languages.
* Added [EventContext.isLanguageContextInitialized](http://www.graalvm.org/truffle/javadoc/com/oracle/truffle/api/instrumentation/EventContext.html#isLanguageContextInitialized--) to be able to test language context initialization in instruments.
* Added [SuspensionFilter](http://www.graalvm.org/truffle/javadoc/com/oracle/truffle/api/debug/SuspensionFilter.html) class, [DebuggerSession.setSteppingFilter](http://www.graalvm.org/truffle/javadoc/com/oracle/truffle/api/debug/DebuggerSession.html#setSteppingFilter-com.oracle.truffle.api.debug.SuspensionFilter-) and [SuspendedEvent.isLanguageContextInitialized](http://www.graalvm.org/truffle/javadoc/com/oracle/truffle/api/debug/SuspendedEvent.html#isLanguageContextInitialized--) to be able to ignore language context initialization during debugging.

## Version 0.25
3-Apr-2017

* Added [Instrumenter.attachOutConsumer](http://www.graalvm.org/truffle/javadoc/com/oracle/truffle/api/instrumentation/Instrumenter.html#attachOutConsumer-T-) and [Instrumenter.attachErrConsumer](http://www.graalvm.org/truffle/javadoc/com/oracle/truffle/api/instrumentation/Instrumenter.html#attachErrConsumer-T-) to receive output from executions run in the associated PolyglotEngine.
* [JavaInterop.asTruffleObject](http://www.graalvm.org/truffle/javadoc/com/oracle/truffle/api/interop/java/JavaInterop.html#asTruffleObject-java.lang.Object-) lists methods as keys
* Deprecated `TypedObject` interface
* Added [PolyglotRuntime](http://www.graalvm.org/truffle/javadoc/com/oracle/truffle/api/vm/PolyglotRuntime.html) for global configuration and to allow engines share resources. The runtime of a PolyglotEngine can be configured using [PolyglotEngine](http://www.graalvm.org/truffle/javadoc/com/oracle/truffle/api/vm/PolyglotEngine.html)`.newBuilder().runtime(runtime).build()`.
* The `getInstruments()` method has been moved from the [PolyglotEngine](http://www.graalvm.org/truffle/javadoc/com/oracle/truffle/api/vm/PolyglotEngine.html) to [PolyglotRuntime](http://www.graalvm.org/truffle/javadoc/com/oracle/truffle/api/vm/PolyglotRuntime.html).
* [TruffleLanguage](http://www.graalvm.org/truffle/javadoc/com/oracle/truffle/api/TruffleLanguage.html) now requires a public default constructor instead of a singleton field named INSTANCE.
* [TruffleLanguage](http://www.graalvm.org/truffle/javadoc/com/oracle/truffle/api/TruffleLanguage.html) now requires a public no argument constructor instead of a singleton field named INSTANCE.
* The [TruffleLanguage](http://www.graalvm.org/truffle/javadoc/com/oracle/truffle/api/TruffleLanguage.html) instance can now be used to share code and assumptions between engine instances. See the TruffleLanguage javadoc for details.
* Added a new constructor to [RootNode](http://www.graalvm.org/truffle/javadoc/com/oracle/truffle/api/nodes/RootNode.html) with a [TruffleLanguage](http://www.graalvm.org/truffle/javadoc/com/oracle/truffle/api/TruffleLanguage.html) instance as argument. The current constructor was deprecated.  
* Added [RootNode.getLanguage(Class)](http://www.graalvm.org/truffle/javadoc/com/oracle/truffle/api/nodes/RootNode.html) to access the current language implementation instance.
* Added [RootNode.getLanguageInfo](http://www.graalvm.org/truffle/javadoc/com/oracle/truffle/api/nodes/RootNode.html) to access public information about the associated language.
* Added [TruffleLanguage.ContextReference](http://www.graalvm.org/truffle/javadoc/com/oracle/truffle/api/TruffleLanguage.html) class and [TruffleLanguage.getContextReference](http://www.graalvm.org/truffle/javadoc/com/oracle/truffle/api/TruffleLanguage.html).
* Added [Value.getMetaObject](http://www.graalvm.org/truffle/javadoc/com/oracle/truffle/api/vm/TruffleLanguage.html) and [Value.getSouceLocation](http://www.graalvm.org/truffle/javadoc/com/oracle/truffle/api/vm/TruffleLanguage.html)
* Deprecated [RootNode.getExecutionContext](http://www.graalvm.org/truffle/javadoc/com/oracle/truffle/api/nodes/RootNode.html)
* Deprecated [TruffleLanguage.createFindContextNode](http://www.graalvm.org/truffle/javadoc/com/oracle/truffle/api/TruffleLanguage.html) and [TruffleLanguage.findContext](http://www.graalvm.org/truffle/javadoc/com/oracle/truffle/api/TruffleLanguage.html).
* Deprecated [Node.getLanguage](http://www.graalvm.org/truffle/javadoc/com/oracle/truffle/api/nodes/Node.html).
* Deprecated [MessageResolution.language](http://www.graalvm.org/truffle/javadoc/com/oracle/truffle/api/nodes/Node.html) without replacement. (jackpot rule available)
* Deprecated [ExecutionContext](http://www.graalvm.org/truffle/javadoc/com/oracle/truffle/api/ExecutionContext.html), use RootNode#getCompilerOptions().
* Added [TruffleInstrument.Registration.services()](http://www.graalvm.org/truffle/javadoc/com/oracle/truffle/api/instrumentation/TruffleInstrument.Registration#services) to support declarative registration of services
* Deprecated internal class DSLOptions. Will be removed in the next release.
* Deprecated [Shape.getData()](http://www.graalvm.org/truffle/javadoc/com/oracle/truffle/api/object/Shape.html) and [ObjectType.createShapeData(Shape)](http://www.graalvm.org/truffle/javadoc/com/oracle/truffle/api/object/ObjectType.html) without replacement.
* Added [TruffleRunner](http://www.graalvm.org/truffle/javadoc/com/oracle/truffle/tck/TruffleRunner.html) JUnit runner for unit testing Truffle compilation.

## Version 0.24
1-Mar-2017
* Added possibility to activate/deactivate breakpoints via [DebuggerSession.setBreakpointsActive](http://www.graalvm.org/truffle/javadoc/com/oracle/truffle/api/debug/DebuggerSession.html#setBreakpointsActive-boolean-) and get the active state via [DebuggerSession.isBreakpointsActive](http://www.graalvm.org/truffle/javadoc/com/oracle/truffle/api/debug/DebuggerSession.html#isBreakpointsActive--).
* Deprecated the send methods in [ForeignAccess](http://www.graalvm.org/truffle/javadoc/com/oracle/truffle/api/interop/ForeignAccess.html) and added a a new version that does not require a frame parameter. ([Jackpot](https://bitbucket.org/jlahoda/jackpot30/wiki/Home) rule for automatic migration available)
* Made [@NodeChild](http://www.graalvm.org/truffle/javadoc/com/oracle/truffle/api/dsl/NodeChild.html) and [@NodeField](http://www.graalvm.org/truffle/javadoc/com/oracle/truffle/api/dsl/NodeField.html) annotations repeatable
* Added Truffle Native Function Interface.
* Abstract deprecated methods in [NodeClass](http://www.graalvm.org/truffle/javadoc/com/oracle/truffle/api/nodes/NodeClass.html) have default implementation
* Added [RootNode.cloneUninitialized](http://www.graalvm.org/truffle/javadoc/com/oracle/truffle/api/nodes/RootNode.html) that allows an optimizing runtime to efficiently create uninitialized clones of root nodes on demand.

## Version 0.23
1-Feb-2017
* Incompatible: Removed most of deprecated APIs from the [com.oracle.truffle.api.source package](http://www.graalvm.org/truffle/javadoc/com/oracle/truffle/api/source/package-summary.html).
* Enabled the new flat generated code layout for Truffle DSL as default. To use it just recompile your guest language with latest Truffle annotation processor. The new layout uses a bitset to encode the states of specializations instead of using a node chain for efficiency. The number of specializations per operation is now limited to 127 (with no implicit casts used). All changes in the new layout are expected to be compatible with the old layout. The optimization strategy for implicit casts and fallback handlers changed and might produce different peak performance results.
* Deprecated the frame argument for [IndirectCallNode](http://www.graalvm.org/truffle/javadoc/com/oracle/truffle/api/nodes/IndirectCallNode.html) and [DirectCallNode](http://www.graalvm.org/truffle/javadoc/com/oracle/truffle/api/nodes/DirectCallNode.html). The frame argument is no longer required.
* Deprecated [FrameInstance](http://www.graalvm.org/truffle/javadoc/com/oracle/truffle/api/frame/FrameInstance.html).getFrame(FrameAccess, boolean). Usages need to be replaced by FrameInstance.getFrame(FrameAccess). The slowPath parameter was removed without replacement.
* Deprecated FrameAccess.NONE without replacement.
* [FrameInstance](http://www.graalvm.org/truffle/javadoc/com/oracle/truffle/api/frame/FrameInstance.html).getFrame now throws an AssertionError if a local variable of a frame was written in READ_ONLY frame access mode.

## Version 0.22
13-Jan-2017
* [TruffleLanguage.isVisible](http://www.graalvm.org/truffle/javadoc/com/oracle/truffle/api/TruffleLanguage.html#isVisible-C-java.lang.Object-) allows languages to control printing of values in interactive environments
* [PolyglotEngine](http://www.graalvm.org/truffle/javadoc/com/oracle/truffle/api/vm/PolyglotEngine.html)`.findGlobalSymbols` that returns `Iterable`
* [TruffleLanguage](http://www.graalvm.org/truffle/javadoc/com/oracle/truffle/api/TruffleLanguage.html)`.importSymbols` that returns `Iterable`
* [RootNode.setCallTarget](http://www.graalvm.org/truffle/javadoc/com/oracle/truffle/api/nodes/RootNode.html#setCallTarget-com.oracle.truffle.api.RootCallTarget-) is deprecated
* Generic parsing method [TruffleLanguage](http://www.graalvm.org/truffle/javadoc/com/oracle/truffle/api/TruffleLanguage.html).`parse(`[ParsingRequest](http://www.graalvm.org/truffle/javadoc/com/oracle/truffle/api/TruffleLanguage.ParsingRequest.html) `)` replaces now deprecated multi-argument `parse` method.
* Added [TruffleLanguage.findMetaObject](http://www.graalvm.org/truffle/javadoc/com/oracle/truffle/api/TruffleLanguage.html#findMetaObject-C-java.lang.Object-) and [DebugValue.getMetaObject](http://www.graalvm.org/truffle/javadoc/com/oracle/truffle/api/debug/DebugValue.html#getMetaObject--) to retrieve a meta-object of a value.
* Added [TruffleLanguage.findSourceLocation](http://www.graalvm.org/truffle/javadoc/com/oracle/truffle/api/TruffleLanguage.html#findSourceLocation-C-java.lang.Object-) and [DebugValue.getSourceLocation](http://www.graalvm.org/truffle/javadoc/com/oracle/truffle/api/debug/DebugValue.html#getSourceLocation--) to retrieve a source section where a value is declared.
* Added [TruffleLanguage.Registration.interactive()](http://www.graalvm.org/truffle/javadoc/com/oracle/truffle/api/TruffleLanguage.Registration.html#interactive--) and [PolyglotEngine.Language.isInteractive()](http://www.graalvm.org/truffle/javadoc/com/oracle/truffle/api/vm/PolyglotEngine.Language.html#isInteractive--) to inform about language interactive capability
* Deprecated the @[Specialization](http://www.graalvm.org/truffle/javadoc/com/oracle/truffle/api/dsl/Specialization.html) contains attribute and renamed it to replaces.
* Deprecated @[ShortCircuit](http://www.graalvm.org/truffle/javadoc/com/oracle/truffle/api/dsl/ShortCircuit.html) DSL annotation without replacement. It is recommended to implement short circuit nodes manually without using the DSL.
* Added Truffle DSL [introspection API](http://www.graalvm.org/truffle/javadoc/com/oracle/truffle/api/dsl/Introspection.html) that provides runtime information for specialization activation and cached data.

## Version 0.21
6-Dec-2016
* Added [Source.isInteractive()](http://www.graalvm.org/truffle/javadoc/com/oracle/truffle/api/source/Source.html#isInteractive--) to inform languages of a possibility to use polyglot engine streams during execution.
* Unavailable [SourceSection](http://www.graalvm.org/truffle/javadoc/com/oracle/truffle/api/source/SourceSection.html)s created by different calls to createUnavailableSection() are no longer equals(). This means builtins can share a single Source and call createUnavailableSection() for each builtin to be considered different in instrumentation.

## Version 0.20
23-Nov-2016
* Deprecated [Node.getAtomicLock()](http://www.graalvm.org/truffle/javadoc/com/oracle/truffle/api/nodes/Node.html#getAtomicLock--) and replaced it with Node.getLock() which returns a Lock.
* Switching the source and target levels to 1.8
* Significant improvements in Java/Truffle interop

## Version 0.19
27-Oct-2016
* New helper methods in [JavaInterop](http://www.graalvm.org/truffle/javadoc/com/oracle/truffle/api/interop/java/JavaInterop.html): `isArray`, `isBoxed`, `isNull`, `isPrimitive`, `unbox`, `asTruffleValue`.
* Relaxed the restrictions for calling methods on [SuspendedEvent](http://www.graalvm.org/truffle/javadoc/com/oracle/truffle/api/debug/SuspendedEvent.html) and [DebugStackFrame](http://www.graalvm.org/truffle/javadoc/com/oracle/truffle/api/debug/DebugStackFrame.html) from other threads than the execution thread. Please see the javadoc of the individual methods for details.

## Version 0.18
1-Oct-2016
* Added [Instrumenter](http://www.graalvm.org/truffle/javadoc/com/oracle/truffle/api/instrumentation/Instrumenter.html).querySourceSections(SourceSectionFilter) to get a filtered list of loaded instances.
* Added [SourceSectionFilter](http://www.graalvm.org/truffle/javadoc/com/oracle/truffle/api/instrumentation/SourceSectionFilter.html).ANY, which always matches.
* Added [Message.KEYS](http://www.graalvm.org/truffle/javadoc/com/oracle/truffle/api/interop/Message.html#KEYS) to let languages enumerate properties of its objects
* Deprecated [LineLocation](http://www.graalvm.org/truffle/javadoc/com/oracle/truffle/api/source/LineLocation.html), [SourceSection](http://www.graalvm.org/truffle/javadoc/com/oracle/truffle/api/source/SourceSection.html).getLineLocation(), [Source](http://www.graalvm.org/truffle/javadoc/com/oracle/truffle/api/source/Source.html).createLineLocation(int) without replacement.
* Deprecated [SourceSection](http://www.graalvm.org/truffle/javadoc/com/oracle/truffle/api/source/SourceSection.html).getShortDescription(); users can replace uses with their own formatting code.
* Deprecated [SourceSection](http://www.graalvm.org/truffle/javadoc/com/oracle/truffle/api/source/SourceSection.html).createUnavailable(String, String) and replaced it with.
* Added [Source](http://www.graalvm.org/truffle/javadoc/com/oracle/truffle/api/source/Source.html).createUnavailableSection(), [SourceSection](http://www.graalvm.org/truffle/javadoc/com/oracle/truffle/api/source/SourceSection.html).isAvailable() to find out whether a source section is available.
* [SourceSection](http://www.graalvm.org/truffle/javadoc/com/oracle/truffle/api/source/SourceSection.html).createSourceSection(int,int) now only throws IllegalArgumentExceptions if indices that are out of bounds with the source only when assertions (-ea) are enabled.
* Deprecated [Source](http://www.graalvm.org/truffle/javadoc/com/oracle/truffle/api/source/Source.html).createSection(int, int, int, int)

## Version 0.17
1-Sep-2016

#### Removals, Deprecations and Breaking Changes

* This release removes many deprecated APIs and is thus slightly incompatible
  * Remove deprecated instrumentation API package `com.oracle.truffle.api.instrument` and all its classes.
  * Remove deprecated API method [TruffleLanguage](http://www.graalvm.org/truffle/javadoc/com/oracle/truffle/api/TruffleLanguage.html)`.isInstrumentable(Node)`, `TruffleLanguage.getVisualizer()`, `TruffleLanguage.createWrapperNode()`, `TruffleLanguage.Env.instrumenter()`, `RootNode.applyInstrumentation()`
  * Remove deprecated API [Debugger](http://www.graalvm.org/truffle/javadoc/com/oracle/truffle/api/debug/Debugger.html)`.setTagBreakpoint`
  * Remove deprecated API [RootNode](http://www.graalvm.org/truffle/javadoc/com/oracle/truffle/api/nodes/RootNode.html)`.applyInstrumentation`
  * Remove deprecated tagging API in [SourceSection](http://www.graalvm.org/truffle/javadoc/com/oracle/truffle/api/source/SourceSection.html) and [Source](http://www.graalvm.org/truffle/javadoc/com/oracle/truffle/api/source/Source.html).

* [PolyglotEngine](http://www.graalvm.org/truffle/javadoc/com/oracle/truffle/api/vm/PolyglotEngine.html)
`eval` method and few similar ones no longer declare `throws IOException`.
The I/O now only occurs when operating with [Source](http://www.graalvm.org/truffle/javadoc/com/oracle/truffle/api/source/Source.html).
The evaluation of already loaded sources doesn't need to perform any I/O operations and
thus it makes little sense to require callers to handle the `IOException`.
This change is binary compatible, yet it is source *incompatible* change.
You may need to [adjust your sources](https://github.com/graalvm/fastr/commit/09ab156925d24bd28837907cc2ad336679afc7a2)
to compile.
* Deprecate support for the "identifier" associated with each [SourceSection](http://www.graalvm.org/truffle/javadoc/com/oracle/truffle/api/source/SourceSection.html)
* Deprecated `PolyglotEngine.Builder.onEvent(EventConsumer)` and class `EventConsumer`, debugger events are now dispatched using the `DebuggerSession`.
* [@Fallback](http://www.graalvm.org/truffle/javadoc/com/oracle/truffle/api/dsl/Fallback.html) does not support type specialized arguments anymore.

#### Additions

* All debugging APIs are now thread-safe and can be used from other threads.
* Changed the debugging API to a session based model.
  * Added [Debugger](http://www.graalvm.org/truffle/javadoc/com/oracle/truffle/api/debug/Debugger.html)`.find(TruffleLanguage.Env)` to lookup the debugger when inside a guest language implementation.
  * Added [Debugger](http://www.graalvm.org/truffle/javadoc/com/oracle/truffle/api/debug/Debugger.html)`.startSession(SuspendedCallback)` to start a new debugging session using a SuspendedCallback as replacement for `ExecutionEvent.prepareStepInto()`.
  * Added class [DebuggerSession](http://www.graalvm.org/truffle/javadoc/com/oracle/truffle/api/debug/DebuggerSession.html) which represents a debugger session where breakpoints can be installed and the execution can be suspended and resumed.
  * Added [Breakpoint](http://www.graalvm.org/truffle/javadoc/com/oracle/truffle/api/debug/Breakpoint.html)`.newBuilder` methods to create a new breakpoint using the builder pattern based on Source, URI or SourceSections.
  * Added [Breakpoint](http://www.graalvm.org/truffle/javadoc/com/oracle/truffle/api/debug/Breakpoint.html)`.isResolved()` to find out whether the source location of a breakpoint is loaded by the guest language.
  * Added [Breakpoint](http://www.graalvm.org/truffle/javadoc/com/oracle/truffle/api/debug/Breakpoint.html)`.isDisposed()` to find out whether a breakpoint is disposed.
  * Added [SuspendedEvent](http://www.graalvm.org/truffle/javadoc/com/oracle/truffle/api/debug/SuspendedEvent.html)`.getReturnValue()` to get return values of calls during debugging.
  * Added [SuspendedEvent](http://www.graalvm.org/truffle/javadoc/com/oracle/truffle/api/debug/SuspendedEvent.html)`.getBreakpoints()` to return the breakpoints that hit for a suspended event.
  * Added [SuspendedEvent](http://www.graalvm.org/truffle/javadoc/com/oracle/truffle/api/debug/SuspendedEvent.html)`.getStackFrames()` to return all guest language stack frames.
  * Added [SuspendedEvent](http://www.graalvm.org/truffle/javadoc/com/oracle/truffle/api/debug/SuspendedEvent.html)`.getTopStackFrame()` to return the topmost stack frame.
  * Added [SuspendedEvent](http://www.graalvm.org/truffle/javadoc/com/oracle/truffle/api/debug/SuspendedEvent.html)`.getSourceSection()` to return the current guest language execution location
  * Added [SuspendedEvent](http://www.graalvm.org/truffle/javadoc/com/oracle/truffle/api/debug/SuspendedEvent.html)`.getSourceSections()` to return all guest language execution locations of the current method in the AST.
  * Added class [DebugStackFrame](http://www.graalvm.org/truffle/javadoc/com/oracle/truffle/api/debug/DebugStackFrame.html) which represents a guest language stack frame. Allows to get values from the current stack frame, access stack values and evaluate inline expressions.
  * Added class [DebugValue](http://www.graalvm.org/truffle/javadoc/com/oracle/truffle/api/debug/DebugValue.html) which represents a value on a stack frame or the result of an evaluated expression.
  * Added class [DebuggerTester](http://www.graalvm.org/truffle/javadoc/com/oracle/truffle/api/debug/DebuggerTester.html) which represents a utility for testing guest language debugger support more easily.
  * Deprecated [Breakpoint](http://www.graalvm.org/truffle/javadoc/com/oracle/truffle/api/debug/Breakpoint.html)`.getCondition()` and replaced it with [Breakpoint](http://www.graalvm.org/truffle/javadoc/com/oracle/truffle/api/debug/Breakpoint.html)`.getConditionExpression()` to return a String instead of a Source object.
  * Deprecated [Breakpoint](http://www.graalvm.org/truffle/javadoc/com/oracle/truffle/api/debug/Breakpoint.html)`.setCondition(String)` and replaced it with [Breakpoint](http://www.graalvm.org/truffle/javadoc/com/oracle/truffle/api/debug/Breakpoint.html)`.setConditionExpression(String)` to avoid throwing IOException.
  * Deprecated class `ExecutionEvent` and replaced it with [Debugger](http://www.graalvm.org/truffle/javadoc/com/oracle/truffle/api/debug/Debugger.html)`.startSession(SuspendedCallback)`
  * Deprecated [Debugger](http://www.graalvm.org/truffle/javadoc/com/oracle/truffle/api/debug/Debugger.html) methods setLineBreakpoint, getBreakpoints, pause. Replacements are available in the DebuggerSession class
  * Deprecated [Breakpoint](http://www.graalvm.org/truffle/javadoc/com/oracle/truffle/api/debug/Breakpoint.html)`.getState()` to be replaced with [Breakpoint](http://www.graalvm.org/truffle/javadoc/com/oracle/truffle/api/debug/Breakpoint.html)isResolved(), [Breakpoint](http://www.graalvm.org/truffle/javadoc/com/oracle/truffle/api/debug/Breakpoint.html)isDisposed() and [Breakpoint](http://www.graalvm.org/truffle/javadoc/com/oracle/truffle/api/debug/Breakpoint.html)`.isEnabled()`.
  * Deprecated [SuspendedEvent](http://www.graalvm.org/truffle/javadoc/com/oracle/truffle/api/debug/SuspendedEvent.html)`.getNode()` and [SuspendedEvent](http://www.graalvm.org/truffle/javadoc/com/oracle/truffle/api/debug/SuspendedEvent.html).getFrame() without direct replacement.
  * Deprecated [SuspendedEvent](http://www.graalvm.org/truffle/javadoc/com/oracle/truffle/api/debug/SuspendedEvent.html)`.getRecentWarnings()` and replaced it with [SuspendedEvent](http://www.graalvm.org/truffle/javadoc/com/oracle/truffle/api/debug/SuspendedEvent.html).getBreakpointConditionException(Breakpoint)
  * Deprecated [SuspendedEvent](http://www.graalvm.org/truffle/javadoc/com/oracle/truffle/api/debug/SuspendedEvent.html)`.eval` and replaced it with `DebugStackFrame.eval(String)`
  * Deprecated [SuspendedEvent](http://www.graalvm.org/truffle/javadoc/com/oracle/truffle/api/debug/SuspendedEvent.html)`.getStack()` and replaced it with [SuspendedEvent](http://www.graalvm.org/truffle/javadoc/com/oracle/truffle/api/debug/SuspendedEvent.html).getStackFrames()
  * Deprecated [SuspendedEvent](http://www.graalvm.org/truffle/javadoc/com/oracle/truffle/api/debug/SuspendedEvent.html)`.toString(Object, FrameInstance)` and replaced it with `DebugValue.as(String.class)`.

* [TruffleLanguage.createContext](http://www.graalvm.org/truffle/javadoc/com/oracle/truffle/api/TruffleLanguage.html#createContext-com.oracle.truffle.api.TruffleLanguage.Env-)
supports [post initialization callback](http://www.graalvm.org/truffle/javadoc/com/oracle/truffle/api/TruffleLanguage.html#initializeContext-C-)
* Added [SourceSectionFilter.Builder](http://www.graalvm.org/truffle/javadoc/com/oracle/truffle/api/instrumentation/SourceSectionFilter.Builderhtml).`sourceIs(SourcePredicate)` to filter for source sections with a custom source predicate.
* Added [TruffleInstrument.Env](http://www.graalvm.org/truffle/javadoc/com/oracle/truffle/api/instrumentation/TruffleInstrument.Env.html).`isEngineRoot(RootNode)` to find out where the context of the current evaluation ends when looking up the guest language stack trace with `TruffleRuntime.iterateFrames()`.
* Added [TruffleInstrument.Env](http://www.graalvm.org/truffle/javadoc/com/oracle/truffle/api/instrumentation/TruffleInstrument.Env.html).`toString(Node, Object)` to allow string conversions for objects given a Node to identify the guest language.
* Added [EventContext](http://www.graalvm.org/truffle/javadoc/com/oracle/truffle/api/instrumentation/EventContext.html).`lookupExecutionEventNode(EventBinding)` to lookup other execution event nodes using the binding at a source location.
* Added [Node.getAtomicLock()](http://www.graalvm.org/truffle/javadoc/com/oracle/truffle/api/nodes/Node.html#getAtomicLock--) to allow atomic updates that avoid creating a closure.

## Version 0.16
* [Layout](http://www.graalvm.org/truffle/javadoc/com/oracle/truffle/api/object/dsl/Layout.html)
  now accepts an alternative way to construct an object with the `build` method instead of `create`.
* [TruffleTCK](http://www.graalvm.org/truffle/javadoc/com/oracle/truffle/tck/TruffleTCK.html) tests simple operation on foreign objects. For example, a simple WRITE accesss, a HAS_SIZE access, or an IS_NULL access. It also tests the message resolution of Truffle language objects, which enables using them in other languages.

## Version 0.15
1-Jul-2016
* [Source](http://www.graalvm.org/truffle/javadoc/com/oracle/truffle/api/source/Source.html) shall be
constructed via its `newBuilder` methods. The other ways to construct or modify
source objects are now deprecated.
* [RootNode.getName](http://www.graalvm.org/truffle/javadoc/com/oracle/truffle/api/nodes/RootNode.html#getName--)
to provide name of a method or function it represents.
* Instruments are now [loaded eagerly](https://github.com/graalvm/graal/commit/81018616abb0d4ae68e98b7fcd6fda7c8d0393a2) -
which has been reported as an observable behavioral change.
* The [Instrumenter](http://www.graalvm.org/truffle/javadoc/com/oracle/truffle/api/instrumentation/Instrumenter.html)
now allows one to observe when sources and source sections are being loaded via
[attaching a listener](http://www.graalvm.org/truffle/javadoc/com/oracle/truffle/api/instrumentation/Instrumenter.html#attachLoadSourceListener-com.oracle.truffle.api.instrumentation.SourceSectionFilter-T-boolean-).
* Control the way loops are exploded with a new [LoopExplosionKind](http://www.graalvm.org/truffle/javadoc/com/oracle/truffle/api/nodes/ExplodeLoop.LoopExplosionKind.html)
enum.
* [SuspendedEvent](http://www.graalvm.org/truffle/javadoc/com/oracle/truffle/api/debug/SuspendedEvent.html#toString-java.lang.Object-com.oracle.truffle.api.frame.FrameInstance-)
provides a way to convert any value on stack to its string representation.
* [TruffleTCK](http://www.graalvm.org/truffle/javadoc/com/oracle/truffle/tck/TruffleTCK.html) checks
whether languages properly support being interrupted after a time out
* Language implementations are encouraged to mark their internal sources as
[internal](http://www.graalvm.org/truffle/javadoc/com/oracle/truffle/api/source/Source.html#isInternal--)

## Version 0.14
2-Jun-2016
* [Source](http://www.graalvm.org/truffle/javadoc/com/oracle/truffle/api/source/Source.html) has been
rewritten to be more immutable. Once (part of) content of a source is loaded, it cannot be
changed.
* Methods `fromNamedAppendableText`, `fromNamedText` and `setFileCaching` of
`Source` has been deprecated as useless or not well defined
* New method `Source`.[getURI()](http://www.graalvm.org/truffle/javadoc/com/oracle/truffle/api/source/Source.html#getURI--)
has been introduced and should be used as a persistent identification of `Source` rather than
existing `getName()` & co. methods. Debugger is using the `URI` to
[attach breakpoints](http://www.graalvm.org/truffle/javadoc/com/oracle/truffle/api/debug/Debugger.html#setLineBreakpoint-int-java.net.URI-int-boolean-)
to not yet loaded sources
* Debugger introduces new [halt tag](http://www.graalvm.org/truffle/javadoc/com/oracle/truffle/api/debug/DebuggerTags.AlwaysHalt.html) to
make it easier to simulate concepts like JavaScript's `debugger` statement
* Debugger can be paused via the Debugger.[pause](http://www.graalvm.org/truffle/javadoc/com/oracle/truffle/api/debug/Debugger.html#pause--)
method
* [@CompilationFinal](http://www.graalvm.org/truffle/javadoc/com/oracle/truffle/api/CompilerDirectives.CompilationFinal.html)
annotation can now specify whether the finality applies to array elements as well
* [TruffleTCK](http://www.graalvm.org/truffle/javadoc/com/oracle/truffle/tck/TruffleTCK.html) has been
enhanced to test behavior of languages with respect to foreign array objects


## Version 0.13
22-Apr-2016
* `AcceptMessage` has been deprecated, replaced by
[MessageResolution](http://www.graalvm.org/truffle/javadoc/com/oracle/truffle/api/interop/MessageResolution.html) &
[co](http://www.graalvm.org/truffle/javadoc/com/oracle/truffle/api/interop/Resolve.html). annotations.
Now all message-oriented annotations need to be placed in a single source file.
That simplifies readability as well as improves incremental compilation in certain systems.
* Deprecated `Node.assignSourceSection` removed. This reduces the amount of memory
occupied by [Node](http://www.graalvm.org/truffle/javadoc/com/oracle/truffle/api/nodes/Node.html)
instance.
* `PolyglotEngine.Value.execute` is now as fast as direct `CallTarget.call`.
Using the [PolyglotEngine](http://www.graalvm.org/truffle/javadoc/com/oracle/truffle/api/vm/PolyglotEngine.html)
abstraction now comes with no overhead. Just [JPDA debuggers](http://wiki.apidesign.org/wiki/Truffle#Debugging_from_NetBeans)
need to
[turn debugging on](http://www.graalvm.org/truffle/javadoc/com/oracle/truffle/api/debug/Debugger.html#find-com.oracle.truffle.api.vm.PolyglotEngine-)
explicitly.
* Sharing of efficient code/AST between multiple instances of
[PolyglotEngine](http://www.graalvm.org/truffle/javadoc/com/oracle/truffle/api/vm/PolyglotEngine.html)
is possible. Using more than one `PolyglotEngine` resulted in code de-opt previously.
That isn't the case anymore. Future version of the API will provide explicit control
over the set of engines that share the code.
* Simple language JAR no longer contains test classes. There is a separate simple language tests distribution.

## Version 0.12
* The Instrumentation Framework has been revised and has new APIs that are integrated into the PolyglotEngine.
* Instrumentation support required of language implementations is specified as abstract methods on TruffleLanguage.
* Clients access instrumentation services via an instance of Instrumenter, provided by the Polyglot framework.
* `TruffleRuntime#iterateFrames` now starts at the current frame.

## Version 0.11
28-Jan-2016
* Improved interop API
* PolyglotEngine.Builder.getConfig
* TruffleLanguage.Env.isMimeTypeSupported

## Version 0.10
18-Dec-2015
* Profile API classes moved into its own com.oracle.truffle.api.profiles package

## Version 0.9
21-Oct-2015
* Debugger API

## Version 0.8
17-Jul-2015, [Repository Revision](http://lafo.ssw.uni-linz.ac.at/hg/truffle/shortlog/graal-0.8)
* The Truffle repository no longer contains Graal
* PolyglotEngine is an entry point for creating, building and running multi language Truffle systems
* Implement TruffleLanguage and use @Registration to register your language into the Truffle polyglot system
* Include Truffle TCK (test compatibility kit) into your test cases to verify your language implementation is compliant enough
* Interoperability API polished
* Cleanup of Source related API

## Version 0.7
29-Apr-2015, [Repository Revision](http://hg.openjdk.java.net/graal/graal/shortlog/graal-0.7)
* New, faster partial evaluation (no more TruffleCache).
* If a method is annotated with @ExplodeLoop and contains a loop that can not be exploded, partial evaluation will fail.
* Truffle background compilation is now multi-threaded.
* Experimental merge=true flag for @ExplodeLoop allows building bytecode-based interpreters (see BytecodeInterpreterPartialEvaluationTest).
* Added Node#deepCopy as primary method to copy ASTs.
* Disable inlining across Truffle boundary by default. New option TruffleInlineAcrossTruffleBoundary default false.
* Node.replace(Node) now guards against non-assignable replacement, and Node.isReplacementSafe(Node) checks in advance.
* Instrumentation:  AST "probing" is now safe and implemented by Node.probe(); language implementors need only implement Node.isInstrumentable() and Node.createWrapperNode().
* Instrumentation:  A new framework defines a category of  simple "instrumentation tools" that can be created, configured, and installed, after which they autonomously collect execution data of some kind.
* Instrumentation:  A new example "instrumentation tool" is a language-agnostic collector of code coverage information (CoverageTracker); there are two other examples.
* Removed unsafe compiler directives; use `sun.misc.Unsafe` instead.
* Removed `Node#onAdopt()`.
* Implemented a new generated code layout that reduces the code size.
* Changed all methods enclosed in a @TypeSystem must now be static.
* Changed all methods enclosed in generated type system classes are now static.
* Deprecated the type system constant used in the generated type system classes.
* Changed NodeFactory implementations are no longer generated by default. Use {Node}Gen#create instead of {Node}Factory#create to create new instances of nodes.
* Added @GenerateNodeFactory to generate NodeFactory implementations for this node and its subclasses.
* Deprecated @NodeAssumptions for removal in the next release.
* Deprecated experimental @Implies for removal in the next release.
* Added new package c.o.t.api.dsl.examples to the c.o.t.api.dsl project containing documented and debug-able Truffle-DSL use cases.
* Changed "typed execute methods" are no longer required for use as specialization return type or parameter. It is now sufficient to declare them in the @TypeSystem.
* Added @Cached annotation to express specialization local state.
* Added Specialization#limit to declare a limit expression for the maximum number of specialization instantiations.
* Changed syntax and semantics of Specialization#assumptions and Specialization#guards. They now use a Java like expression syntax.
* Changed guard expressions that do not bind any dynamic parameter are invoked just once per specialization instantiation. They are now asserted to be true on the fast path.
* Renamed @ImportGuards to @ImportStatic.
* Changed declaring a @TypeSystemReference for a node that contains specializations is not mandatory anymore.
* Changed types used in specializations are not restricted on types declared in the type system anymore.
* Changed nodes that declare all execute methods with the same number of evaluated arguments as specialization arguments do not require @NodeChild annotations anymore.
* Changed types used in checks and casts are not mandatory to be declared in the type system.

## Version 0.6
19-Dec-2014, [Repository Revision](http://hg.openjdk.java.net/graal/graal/shortlog/graal-0.6)
* Instrumentation: add Instrumentable API for language implementors, with most details automated (see package `com.oracle.truffle.api.instrument`).
* The BranchProfile constructor is now private. Use BranchProfile#create() instead.
* Renamed @CompilerDirectives.SlowPath to @CompilerDirectives.TruffleBoundary
* Renamed RootNode#isSplittable to RootNode#isCloningAllowed
* Removed RootNode#split. Cloning ASTs for splitting is now an implementation detail of the Truffle runtime implementation.
* Renamed DirectCallNode#isSplittable to DirectCallNode#isCallTargetCloningAllowed
* Renamed DirectCallNode#split to DirectCallNode#cloneCallTarget
* Renamed DirectCallNode#isSplit to DirectCallNode#isCallTargetCloned
* Added PrimitiveValueProfile.
* Added -G:TruffleTimeThreshold=5000 option to defer compilation for call targets
* Added RootNode#getExecutionContext to identify nodes with languages
* Removed `FrameTypeConversion` interface and changed the corresponding `FrameDescriptor` constructor to have a default value parameter instead.
* Removed `CompilerDirectives.unsafeFrameCast` (equivalent to a `(MaterializedFrame)` cast).
* Added `TruffleRuntime#getCapability` API method.
* Added `NodeInterface` and allowed child field to be declared with interfaces that extend it.
* Added `CompilerOptions` and allowed it to be set for `ExecutionContext` and `RootNode`.
* Added experimental object API (see new project `com.oracle.truffle.api.object`).

## Version 0.5
23-Sep-2014, [Repository Revision](http://hg.openjdk.java.net/graal/graal/shortlog/graal-0.5)
* Added `TruffleRuntime#getCallTargets()` to get all call targets that were created and are still referenced.
* Added `NeverValidAssumption` to complement `AlwaysValidAssumption`.
* Fixed a bug in `AssumedValue` that may not invalidate correctly.
* New option, `-G:+/-TruffleCompilationExceptionsAreThrown`, that will throw an `OptimizationFailedException` for compiler errors.

## Version 0.4
19-Aug-2014, [Repository Revision](http://hg.openjdk.java.net/graal/graal/shortlog/graal-0.4)
### Truffle
* Change API for stack walking to a visitor: `TruffleRuntime#iterateFrames` replaces `TruffleRuntime#getStackTrace`
* New flag `-G:+TraceTruffleCompilationCallTree` to print the tree of inlined calls before compilation.
* `truffle.jar`: strip out build-time only dependency into a seperated JAR file (`truffle-dsl-processor.jar`)
* New flag `-G:+TraceTruffleCompilationAST` to print the AST before compilation.
* New experimental `TypedObject` interface added.
* Added `isVisited` method for `BranchProfile`.
* Added new `ConditionProfile`, `BinaryConditionProfile` and `CountingConditionProfile` utility classes to profile if conditions.

## Version 0.3
9-May-2014, [Repository Revision](http://hg.openjdk.java.net/graal/graal/shortlog/graal-0.3)
* The method `CallTarget#call` takes now a variable number of Object arguments.
* Support for collecting stack traces and for accessing the current frame in slow paths (see `TruffleRuntime#getStackTrace`).
* Renamed `CallNode` to `DirectCallNode`.
* Renamed `TruffleRuntime#createCallNode` to `TruffleRuntime#createDirectCallNode`.
* Added `IndirectCallNode` for calls with a changing `CallTarget`.
* Added `TruffleRuntime#createIndirectCallNode` to create an `IndirectCallNode`.
* `DirectCallNode#inline` was renamed to `DirectCallNode#forceInlining()`.
* Removed deprecated `Node#adoptChild`.

## Version 0.2
25-Mar-2014, [Repository Revision](http://hg.openjdk.java.net/graal/graal/shortlog/graal-0.2)
* New API `TruffleRuntime#createCallNode` to create call nodes and to give the runtime system control over its implementation.
* New API `RootNode#getCachedCallNodes` to get a weak set of `CallNode`s that have registered to call the `RootNode`.
* New API to split the AST of a call-site context sensitively. `CallNode#split`, `CallNode#isSplittable`, `CallNode#getSplitCallTarget`, `CallNode#getCurrentCallTarget`, `RootNode#isSplittable`, `RootNode#split`.
* New API to inline a call-site into the call-graph. `CallNode#isInlinable`, `CallNode#inline`, `CallNode#isInlined`.
* New API for the runtime environment to register `CallTarget`s as caller to the `RootNode`. `CallNode#registerCallTarget`.
* Improved API for counting nodes in Truffle ASTs. `NodeUtil#countNodes` can be used with a `NodeFilter`.
* New API to declare the cost of a Node for use in runtime environment specific heuristics. See `NodeCost`, `Node#getCost` and `NodeInfo#cost`.
* Changed `Node#replace` reason parameter type to `CharSequence` (to enable lazy string building)
* New `Node#insert` method for inserting new nodes into the tree (formerly `adoptChild`)
* New `Node#adoptChildren` helper method that adopts all (direct and indirect) children of a node
* New API `Node#atomic` for atomic tree operations
* Made `Node#replace` thread-safe


## Version 0.1
5-Feb-2014, [Repository Revision](http://hg.openjdk.java.net/graal/graal/shortlog/graal-0.1)
* Initial version of a multi-language framework on top of Graal.<|MERGE_RESOLUTION|>--- conflicted
+++ resolved
@@ -14,12 +14,9 @@
 * Time specification in `InteropLibrary` relaxed to allow a fixed timezone when no date is present.
 * `TruffleLogger.getLogger` throws an `IllegalArgumentException` when given `id` is not a valid language or instrument id.
 * [Node#getEncapsulatingSourceSection()](https://www.graalvm.org/truffle/javadoc/com/oracle/truffle/api/nodes/Node.html#getEncapsulatingSourceSection--) is no longer a fast-path method, because `getSourceSection()` is not fast-path.
-<<<<<<< HEAD
 * The algorithm used to generate a unique [URI](https://www.graalvm.org/truffle/javadoc/com/oracle/truffle/api/source/Source.html#getURI--) for a `Source` built without an `URI` was changed to SHA-256.
 
-=======
 * Truffle TCK now checks that instrumentable nodes are not used in the context of a Library.
->>>>>>> cd398af5
 
 ## Version 19.3.0
 * Added ability to obtain an [Internal Truffle File](https://www.graalvm.org/truffle/javadoc/com/oracle/truffle/api/TruffleLanguage.Env.html#getInternalTruffleFile-java.lang.String-). The internal file is located in the language home directories and it's readable even when IO is not allowed by the Context.
