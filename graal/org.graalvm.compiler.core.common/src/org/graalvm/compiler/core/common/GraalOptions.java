--- conflicted
+++ resolved
@@ -273,12 +273,6 @@
         }
     };
 
-<<<<<<< HEAD
-    @Option(help = "Enable Graal instrumentation")
-    public static final OptionKey<Boolean> UseGraalInstrumentation = new OptionKey<>(false);
-
-=======
->>>>>>> 39ed5ab6
     @Option(help = "Enable experimental Trace Register Allocation.", type = OptionType.Debug)
     public static final OptionKey<Boolean> TraceRA = new OptionKey<>(false);
 
