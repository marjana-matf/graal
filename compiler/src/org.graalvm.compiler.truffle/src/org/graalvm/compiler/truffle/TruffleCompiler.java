--- conflicted
+++ resolved
@@ -32,12 +32,9 @@
 import java.util.ArrayList;
 import java.util.List;
 
-<<<<<<< HEAD
 import jdk.vm.ci.meta.JavaConstant;
-=======
 import jdk.vm.ci.code.InstalledCode;
 import jdk.vm.ci.meta.Assumptions.Assumption;
->>>>>>> 4190e63b
 import org.graalvm.compiler.api.replacements.SnippetReflectionProvider;
 import org.graalvm.compiler.code.CompilationResult;
 import org.graalvm.compiler.core.common.CompilationIdentifier;
@@ -255,10 +252,10 @@
         return partialEvaluator;
     }
 
-<<<<<<< HEAD
     public OptimizedCallTarget asOptimizedCallTarget(JavaConstant constant) {
         return snippetReflection.asObject(OptimizedCallTarget.class, constant);
-=======
+    }
+
     private class TruffleCodeInstallationTask extends Backend.CodeInstallationTask {
         private List<AssumptionValidAssumption> validAssumptions = new ArrayList<>();
 
@@ -301,6 +298,5 @@
         public Backend.CodeInstallationTask create() {
             return new TruffleCodeInstallationTask();
         }
->>>>>>> 4190e63b
     }
 }